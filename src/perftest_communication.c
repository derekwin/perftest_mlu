#include <stdio.h>
#include <stdlib.h>
#include <string.h>
#include <limits.h>
#include <unistd.h>
#include <getopt.h>
#if !defined(__FreeBSD__)
#include <malloc.h>
#include <byteswap.h>
#endif
#include <errno.h>
#include <arpa/inet.h>
#include <sys/time.h>
#include <sys/types.h>
#include <sys/socket.h>
#include <netdb.h>
#include "perftest_communication.h"
#ifdef HAVE_SRD
#include <infiniband/efadv.h>
#endif
#if defined(__FreeBSD__)
#include <ctype.h>
#endif

#if defined(__FreeBSD__)
#define s6_addr32 __u6_addr.__u6_addr32
/* states: S_N: normal, S_I: comparing integral part, S_F: comparing
           fractional parts, S_Z: idem but with leading Zeroes only */
#define  S_N    0x0
#define  S_I    0x4
#define  S_F    0x8
#define  S_Z    0xC

/* result_type: CMP: return diff; LEN: compare using len_diff/diff */
#define  CMP    2
#define  LEN    3


/* Compare S1 and S2 as strings holding indices/version numbers,
   returning less than, equal to or greater than zero if S1 is less than,
   equal to or greater than S2 (for more info, see the Glibc texinfo doc).  */

int
strverscmp (const char *s1, const char *s2)
{
  const unsigned char *p1 = (const unsigned char *) s1;
  const unsigned char *p2 = (const unsigned char *) s2;
  unsigned char c1, c2;
  int state;
  int diff;

  /* Symbol(s)    0       [1-9]   others  (padding)
     Transition   (10) 0  (01) d  (00) x  (11) -   */
  static const unsigned int next_state[] =
    {
      /* state    x    d    0    - */
      /* S_N */  S_N, S_I, S_Z, S_N,
      /* S_I */  S_N, S_I, S_I, S_I,
      /* S_F */  S_N, S_F, S_F, S_F,
      /* S_Z */  S_N, S_F, S_Z, S_Z
    };

  static const int result_type[] =
    {
      /* state   x/x  x/d  x/0  x/-  d/x  d/d  d/0  d/-
                 0/x  0/d  0/0  0/-  -/x  -/d  -/0  -/- */

      /* S_N */  CMP, CMP, CMP, CMP, CMP, LEN, CMP, CMP,
                 CMP, CMP, CMP, CMP, CMP, CMP, CMP, CMP,
      /* S_I */  CMP, -1,  -1,  CMP, +1,  LEN, LEN, CMP,
                 +1,  LEN, LEN, CMP, CMP, CMP, CMP, CMP,
      /* S_F */  CMP, CMP, CMP, CMP, CMP, LEN, CMP, CMP,
                 CMP, CMP, CMP, CMP, CMP, CMP, CMP, CMP,
      /* S_Z */  CMP, +1,  +1,  CMP, -1,  CMP, CMP, CMP,
                 -1,  CMP, CMP, CMP
    };

  if (p1 == p2)
    return 0;

  c1 = *p1++;
  c2 = *p2++;
  /* Hint: '0' is a digit too.  */
  state = S_N | ((c1 == '0') + (isdigit (c1) != 0));

  while ((diff = c1 - c2) == 0 && c1 != '\0')
    {
      state = next_state[state];
      c1 = *p1++;
      c2 = *p2++;
      state |= (c1 == '0') + (isdigit (c1) != 0);
    }

  state = result_type[state << 2 | (((c2 == '0') + (isdigit (c2) != 0)))];

  switch (state)
    {
    case CMP:
      return diff;

    case LEN:
      while (isdigit (*p1++))
	if (!isdigit (*p2++))
	  return 1;

      return isdigit (*p2) ? -1 : diff;

    default:
      return state;
    }
}
#endif
/******************************************************************************
 *
 ******************************************************************************/

static const char *sideArray[]  = {"local", "remote"};
static const char *gidArray[]   = {"GID"  , "MGID"};

static inline int valid_mtu_size(int mtu_size)
{
	return !(mtu_size < IBV_MTU_256 || mtu_size > IBV_MTU_4096);
}

static inline int ipv6_addr_v4mapped(const struct in6_addr *a)
{
	return ((a->s6_addr32[0] | a->s6_addr32[1]) |
			(a->s6_addr32[2] ^ htonl(0x0000ffff))) == 0UL ||
			/* IPv4 encoded multicast addresses */
			(a->s6_addr32[0] == htonl(0xff0e0000) &&
			((a->s6_addr32[1] |
			(a->s6_addr32[2] ^ htonl(0x0000ffff))) == 0UL));
}


/******************************************************************************
 *
 ******************************************************************************/

double bswap_double(double x)
{
	union {
		double ddata;
		uint64_t u64data;
	} d1, d2;

	d1.ddata = x;
	d2.u64data = bswap_64(d1.u64data);
	return d2.ddata;
}

/******************************************************************************
 *
 ******************************************************************************/


static int post_one_recv_wqe(struct pingpong_context *ctx)
{
	struct ibv_recv_wr wr;
	struct ibv_recv_wr *bad_wr;
	struct ibv_sge list;

	list.addr   = (uintptr_t)ctx->buf[0];
	list.length = sizeof(struct pingpong_dest);
	list.lkey   = ctx->mr[0]->lkey;

	wr.next = NULL;
	wr.wr_id = SYNC_SPEC_ID;
	wr.sg_list = &list;
	wr.num_sge = 1;

	if (ibv_post_recv(ctx->qp[0],&wr,&bad_wr)) {
		fprintf(stderr, "Function ibv_post_recv failed for RDMA_CM QP\n");
		return FAILURE;
	}

	return SUCCESS;
}

/******************************************************************************
 *
 ******************************************************************************/
static int post_recv_to_get_ah(struct pingpong_context *ctx)
{
	struct ibv_recv_wr wr;
	struct ibv_recv_wr *bad_wr;
	struct ibv_sge list;

	list.addr   = (uintptr_t)ctx->buf[0];
	list.length = UD_ADDITION + sizeof(uint32_t);
	list.lkey   = ctx->mr[0]->lkey;

	wr.next = NULL;
	wr.wr_id = 0;
	wr.sg_list = &list;
	wr.num_sge = 1;

	if (ibv_post_recv(ctx->qp[0],&wr,&bad_wr)) {
		fprintf(stderr, "Function ibv_post_recv failed for RDMA_CM QP\n");
		return FAILURE;
	}

	return SUCCESS;

}

/******************************************************************************
 *
 ******************************************************************************/
static int send_qp_num_for_ah(struct pingpong_context *ctx,
		struct perftest_parameters *user_param)
{
	struct ibv_send_wr wr;
	struct ibv_send_wr *bad_wr;
	struct ibv_sge list;
	struct ibv_wc wc;
	int ne;

	memcpy(ctx->buf[0], &ctx->qp[0]->qp_num, sizeof(uint32_t));

	list.addr   = (uintptr_t)ctx->buf[0];
	list.length = sizeof(uint32_t);
	list.lkey   = ctx->mr[0]->lkey;

	wr.wr_id      = 0;
	wr.sg_list    = &list;
	wr.num_sge    = 1;
	wr.opcode     = IBV_WR_SEND_WITH_IMM;
	wr.send_flags = IBV_SEND_SIGNALED;
	wr.next       = NULL;
	wr.imm_data   = htonl(ctx->qp[0]->qp_num);

	wr.wr.ud.ah = ctx->ah[0];
	wr.wr.ud.remote_qpn  = user_param->rem_ud_qpn;
	wr.wr.ud.remote_qkey = user_param->rem_ud_qkey;


	if (ibv_post_send(ctx->qp[0],&wr,&bad_wr)) {
		fprintf(stderr, "Function ibv_post_send failed\n");
		return 1;
	}

	do {
		ne = ibv_poll_cq(ctx->send_cq, 1,&wc);
	} while (ne == 0);

	if (wc.status || wc.opcode != IBV_WC_SEND || wc.wr_id != 0) {
		fprintf(stderr, " Couldn't post send my QP number %d\n",(int)wc.status);
		return 1;
	}

	return 0;

}

/******************************************************************************
 *
 ******************************************************************************/
static int create_ah_from_wc_recv(struct pingpong_context *ctx,
		struct perftest_parameters *user_param)
{
	struct ibv_qp_attr attr;
	struct ibv_qp_init_attr init_attr;
	struct ibv_wc wc;
	int ne;

	do {
		ne = ibv_poll_cq(ctx->recv_cq,1,&wc);
	} while (ne == 0);

	if (wc.status || !(wc.opcode & IBV_WC_RECV) || wc.wr_id != 0) {
		fprintf(stderr, "Bad wc status when trying to create AH -- %d -- %d \n",(int)wc.status,(int)wc.wr_id);
		return 1;
	}

	ctx->ah[0] = ibv_create_ah_from_wc(ctx->pd, &wc, (struct ibv_grh*)ctx->buf[0], ctx->cm_id->port_num);
	user_param->rem_ud_qpn = ntohl(wc.imm_data);
	ibv_query_qp(ctx->qp[0],&attr, IBV_QP_QKEY,&init_attr);
	user_param->rem_ud_qkey = attr.qkey;

	return 0;
}


/******************************************************************************
 *
 ******************************************************************************/
static int ethernet_write_keys(struct pingpong_dest *my_dest,
		struct perftest_comm *comm)
{
	if (my_dest->gid_index == -1) {

		char msg[KEY_MSG_SIZE];

		sprintf(msg,KEY_PRINT_FMT,my_dest->lid,my_dest->out_reads,
				my_dest->qpn,my_dest->psn, my_dest->rkey, my_dest->vaddr, my_dest->srqn);

		if (write(comm->rdma_params->sockfd,msg,sizeof msg) != sizeof msg) {
			perror("client write");
			fprintf(stderr, "Couldn't send local address\n");
			return 1;
		}

	} else {
		char msg[KEY_MSG_SIZE_GID];
		sprintf(msg,KEY_PRINT_FMT_GID, my_dest->lid,my_dest->out_reads,
				my_dest->qpn,my_dest->psn, my_dest->rkey, my_dest->vaddr,
				my_dest->gid.raw[0],my_dest->gid.raw[1],
				my_dest->gid.raw[2],my_dest->gid.raw[3],
				my_dest->gid.raw[4],my_dest->gid.raw[5],
				my_dest->gid.raw[6],my_dest->gid.raw[7],
				my_dest->gid.raw[8],my_dest->gid.raw[9],
				my_dest->gid.raw[10],my_dest->gid.raw[11],
				my_dest->gid.raw[12],my_dest->gid.raw[13],
				my_dest->gid.raw[14],my_dest->gid.raw[15],
				my_dest->srqn);

		if (write(comm->rdma_params->sockfd, msg, sizeof msg) != sizeof msg) {
			perror("client write");
			fprintf(stderr, "Couldn't send local address\n");
			return 1;
		}

	}

	return 0;
}

/******************************************************************************
 *
 ******************************************************************************/
static int ethernet_read_keys(struct pingpong_dest *rem_dest,
		struct perftest_comm *comm)
{
	if (rem_dest->gid_index == -1) {

		int parsed;
		char msg[KEY_MSG_SIZE];

		if (read(comm->rdma_params->sockfd, msg, sizeof msg) != sizeof msg) {
			fprintf(stderr, "ethernet_read_keys: Couldn't read remote address\n");
			return 1;
		}

		parsed = sscanf(msg,KEY_PRINT_FMT,(unsigned int*)&rem_dest->lid,
				&rem_dest->out_reads,&rem_dest->qpn,
				&rem_dest->psn, &rem_dest->rkey,&rem_dest->vaddr,&rem_dest->srqn);

		if (parsed != 7) {
			fprintf(stderr, "Couldn't parse line <%.*s>\n",(int)sizeof msg, msg);
			return 1;
		}

	} else {

		char msg[KEY_MSG_SIZE_GID];
		char *pstr = msg, *term;
		char tmp[120];
		int i;

		if (read(comm->rdma_params->sockfd, msg, sizeof msg) != sizeof msg) {
			fprintf(stderr, "ethernet_read_keys: Couldn't read remote address\n");
			return 1;
		}

		term = strpbrk(pstr, ":");
		memcpy(tmp, pstr, term - pstr);
		tmp[term - pstr] = 0;
		rem_dest->lid = (int)strtol(tmp, NULL, 16); /*LID*/

		pstr += term - pstr + 1;
		term = strpbrk(pstr, ":");
		memcpy(tmp, pstr, term - pstr);
		tmp[term - pstr] = 0;
		rem_dest->out_reads = (int)strtol(tmp, NULL, 16); /*OUT_READS*/

		pstr += term - pstr + 1;
		term = strpbrk(pstr, ":");
		memcpy(tmp, pstr, term - pstr);
		tmp[term - pstr] = 0;
		rem_dest->qpn = (int)strtol(tmp, NULL, 16); /*QPN*/

		pstr += term - pstr + 1;
		term = strpbrk(pstr, ":");
		memcpy(tmp, pstr, term - pstr);
		tmp[term - pstr] = 0;
		rem_dest->psn = (int)strtol(tmp, NULL, 16); /*PSN*/

		pstr += term - pstr + 1;
		term = strpbrk(pstr, ":");
		memcpy(tmp, pstr, term - pstr);
		tmp[term - pstr] = 0;
		rem_dest->rkey = (unsigned)strtoul(tmp, NULL, 16); /*RKEY*/

		pstr += term - pstr + 1;
		term = strpbrk(pstr, ":");
		memcpy(tmp, pstr, term - pstr);
		tmp[term - pstr] = 0;

		rem_dest->vaddr = strtoull(tmp, NULL, 16); /*VA*/

		for (i = 0; i < 15; ++i) {
			pstr += term - pstr + 1;
			term = strpbrk(pstr, ":");
			memcpy(tmp, pstr, term - pstr);
			tmp[term - pstr] = 0;

			rem_dest->gid.raw[i] = (unsigned char)strtoll(tmp, NULL, 16);
		}

		pstr += term - pstr + 1;

		strcpy(tmp, pstr);
		rem_dest->gid.raw[15] = (unsigned char)strtoll(tmp, NULL, 16);


		pstr += term - pstr + 4;

		term = strpbrk(pstr, ":");
		memcpy(tmp, pstr, term - pstr);
		tmp[term - pstr] = 0;
		rem_dest->srqn = (unsigned)strtoul(tmp, NULL, 16); /*SRQN*/

	}
	return 0;
}

/******************************************************************************
 *
 ******************************************************************************/
static int rdma_write_keys(struct pingpong_dest *my_dest,
		struct perftest_comm *comm)
{
	struct ibv_send_wr wr;
	struct ibv_send_wr *bad_wr;
	struct ibv_sge list;
	struct ibv_wc wc;
	int ne;

	#ifdef HAVE_ENDIAN
	int i;
	struct pingpong_dest m_my_dest;

	m_my_dest.lid 		= htobe32(my_dest->lid);
	m_my_dest.out_reads 	= htobe32(my_dest->out_reads);
	m_my_dest.qpn 		= htobe32(my_dest->qpn);
	m_my_dest.psn 		= htobe32(my_dest->psn);
	m_my_dest.rkey 		= htobe32(my_dest->rkey);
	m_my_dest.srqn		= htobe32(my_dest->srqn);
	m_my_dest.gid_index	= htobe32(my_dest->gid_index);
	m_my_dest.vaddr		= htobe64(my_dest->vaddr);

	for(i=0; i<16; i++) {
		m_my_dest.gid.raw[i] = my_dest->gid.raw[i];
	}

	memcpy(comm->rdma_ctx->buf[0], &m_my_dest, sizeof(struct pingpong_dest));
	#else
	memcpy(comm->rdma_ctx->buf[0], &my_dest, sizeof(struct pingpong_dest));
	#endif
	list.addr   = (uintptr_t)comm->rdma_ctx->buf[0];
	list.length = sizeof(struct pingpong_dest);
	list.lkey   = comm->rdma_ctx->mr[0]->lkey;


	wr.wr_id      = SYNC_SPEC_ID;
	wr.sg_list    = &list;
	wr.num_sge    = 1;
	wr.opcode     = IBV_WR_SEND;
	wr.send_flags = IBV_SEND_SIGNALED;
	wr.next       = NULL;

	if (ibv_post_send(comm->rdma_ctx->qp[0],&wr,&bad_wr)) {
		fprintf(stderr, "Function ibv_post_send failed\n");
		return 1;
	}

	do {
		ne = ibv_poll_cq(comm->rdma_ctx->send_cq, 1,&wc);
	} while (ne == 0);

	if (wc.status || wc.opcode != IBV_WC_SEND || wc.wr_id != SYNC_SPEC_ID) {
		fprintf(stderr, " Bad wc status %d\n",(int)wc.status);
		return 1;
	}

	return 0;
}

/******************************************************************************
 *
 ******************************************************************************/
static int rdma_read_keys(struct pingpong_dest *rem_dest,
		struct perftest_comm *comm)
{
	#ifdef HAVE_ENDIAN
	struct pingpong_dest a_rem_dest;
	#endif
	struct ibv_wc wc;
	int ne;

	do {
		ne = ibv_poll_cq(comm->rdma_ctx->recv_cq,1,&wc);
	} while (ne == 0);

	if (wc.status || !(wc.opcode & IBV_WC_RECV) || wc.wr_id != SYNC_SPEC_ID) {
		fprintf(stderr, "Bad wc status -- %d -- %d \n",(int)wc.status,(int)wc.wr_id);
		return 1;
	}

	#ifdef HAVE_ENDIAN
	memcpy(&a_rem_dest,comm->rdma_ctx->buf[0],sizeof(struct pingpong_dest));
	rem_dest->lid   = ntohl(a_rem_dest.lid);
	rem_dest->out_reads     = ntohl(a_rem_dest.out_reads);
	rem_dest->qpn   = ntohl(a_rem_dest.qpn);
	rem_dest->psn   = ntohl(a_rem_dest.psn);
	rem_dest->rkey  = ntohl(a_rem_dest.rkey);

	rem_dest->vaddr         = be64toh(a_rem_dest.vaddr);
	memcpy(rem_dest->gid.raw, &(a_rem_dest.gid), 16*sizeof(uint8_t));
	#else
	memcpy(&rem_dest,comm->rdma_ctx->buf[0],sizeof(struct pingpong_dest));
	#endif

	if (post_one_recv_wqe(comm->rdma_ctx)) {
		fprintf(stderr, "Couldn't post send \n");
		return 1;
	}

	return 0;
}

#ifdef HAVE_GID_TYPE
// declaration is copied from rdma-core, since it is private there.
enum ibv_gid_type
{
	IBV_GID_TYPE_IB_ROCE_V1,
	IBV_GID_TYPE_ROCE_V2,
};

int ibv_query_gid_type(struct ibv_context *context, uint8_t port_num,
	unsigned int index, enum ibv_gid_type *type);


enum who_is_better {LEFT_IS_BETTER, EQUAL, RIGHT_IS_BETTER};

struct roce_version_sorted_enum {
	enum ibv_gid_type type;
	int rate;
};

/* This struct defines which RoCE version is more important for default usage */
struct roce_version_sorted_enum roce_versions_sorted[] = {
	{IBV_GID_TYPE_IB_ROCE_V1, 1},
	{IBV_GID_TYPE_ROCE_V2, 2},
};

int find_roce_version_rate(enum ibv_gid_type roce_ver) {
	int i;
	int arr_len = GET_ARRAY_SIZE(roce_versions_sorted);

	for (i = 0; i < arr_len; i++)
	{
		if (roce_versions_sorted[i].type == roce_ver)
			return roce_versions_sorted[i].rate;
	}
	return -1;
}

/* RoCE V2 > V1
 * other RoCE versions will be ignored until added to roce_versions_sorted array */
static int check_better_roce_version(enum ibv_gid_type roce_ver, enum ibv_gid_type roce_ver_rival)
{
	int roce_ver_rate = find_roce_version_rate(roce_ver);
	int roce_ver_rate_rival = find_roce_version_rate(roce_ver_rival);

	if (roce_ver_rate < roce_ver_rate_rival)
		return RIGHT_IS_BETTER;
	else if (roce_ver_rate > roce_ver_rate_rival)
		return LEFT_IS_BETTER;
	else
		return EQUAL;
}
#endif

static int get_best_gid_index (struct pingpong_context *ctx,
		  struct perftest_parameters *user_param,
		  struct ibv_port_attr *attr, int port)
{
	int gid_index = 0, i;
	union ibv_gid temp_gid, temp_gid_rival;
	int is_ipv4, is_ipv4_rival;

	for (i = 1; i < attr->gid_tbl_len; i++) {
		if (ibv_query_gid(ctx->context, port, gid_index, &temp_gid)) {
			return -1;
		}

		if (ibv_query_gid(ctx->context, port, i, &temp_gid_rival)) {
			return -1;
		}

		is_ipv4 = ipv6_addr_v4mapped((struct in6_addr *)temp_gid.raw);
		is_ipv4_rival = ipv6_addr_v4mapped((struct in6_addr *)temp_gid_rival.raw);

		if (is_ipv4_rival && !is_ipv4 && !user_param->ipv6)
			gid_index = i;
		else if (!is_ipv4_rival && is_ipv4 && user_param->ipv6)
			gid_index = i;
#ifdef HAVE_GID_TYPE
		else {
			enum ibv_gid_type roce_version, roce_version_rival;

			if (ibv_query_gid_type(ctx->context, port, gid_index, &roce_version))
				continue;

			if (ibv_query_gid_type(ctx->context, port, i, &roce_version_rival))
				continue;

			if (check_better_roce_version(roce_version, roce_version_rival) == RIGHT_IS_BETTER)
			 	gid_index = i;
		}
#endif
	}
	return gid_index;
}

/******************************************************************************
 *
 ******************************************************************************/
static int ethernet_client_connect(struct perftest_comm *comm)
{
	struct addrinfo *res, *t;
	struct addrinfo hints;
	char *service;

	int sockfd = -1;
	memset(&hints, 0, sizeof hints);
	hints.ai_family   = AF_INET;
	hints.ai_socktype = SOCK_STREAM;

	if (check_add_port(&service,comm->rdma_params->port,comm->rdma_params->servername,&hints,&res)) {
		fprintf(stderr, "Problem in resolving basic address and port\n");
		return 1;
	}

	for (t = res; t; t = t->ai_next) {
		sockfd = socket(t->ai_family, t->ai_socktype, t->ai_protocol);

		if (sockfd >= 0) {
			if (!connect(sockfd, t->ai_addr, t->ai_addrlen))
				break;
			close(sockfd);
			sockfd = -1;
		}
	}

	freeaddrinfo(res);

	if (sockfd < 0) {
		fprintf(stderr, "Couldn't connect to %s:%d\n",comm->rdma_params->servername,comm->rdma_params->port);
		return 1;
	}

	comm->rdma_params->sockfd = sockfd;
	return 0;
}

/******************************************************************************
 *
 ******************************************************************************/
static int ethernet_server_connect(struct perftest_comm *comm)
{
	struct addrinfo *res, *t;
	struct addrinfo hints;
	char *service;
	int n;

	int sockfd = -1, connfd;
	memset(&hints, 0, sizeof hints);
	hints.ai_flags    = AI_PASSIVE;
	hints.ai_family   = AF_INET;
	hints.ai_socktype = SOCK_STREAM;

	if (check_add_port(&service,comm->rdma_params->port,NULL,&hints,&res)) {
		fprintf(stderr, "Problem in resolving basic address and port\n");
		return 1;
	}

	for (t = res; t; t = t->ai_next) {
		sockfd = socket(t->ai_family, t->ai_socktype, t->ai_protocol);

		if (sockfd >= 0) {
			n = 1;
			setsockopt(sockfd, SOL_SOCKET, SO_REUSEADDR, &n, sizeof n);
			if (!bind(sockfd, t->ai_addr, t->ai_addrlen))
				break;
			close(sockfd);
			sockfd = -1;
		}
	}
	freeaddrinfo(res);

	if (sockfd < 0) {
		fprintf(stderr, "Couldn't listen to port %d\n", comm->rdma_params->port);
		return 1;
	}

	listen(sockfd, 1);
	connfd = accept(sockfd, NULL, 0);

	if (connfd < 0) {
		perror("server accept");
		fprintf(stderr, "accept() failed\n");
		close(sockfd);
		return 1;
	}
	close(sockfd);
	comm->rdma_params->sockfd = connfd;
	return 0;
}

/******************************************************************************
 *
 ******************************************************************************/
int set_up_connection(struct pingpong_context *ctx,
		struct perftest_parameters *user_param,
		struct pingpong_dest *my_dest)
{
	int num_of_qps = user_param->num_of_qps;
	int num_of_qps_per_port = user_param->num_of_qps / 2;
	int i;
	union ibv_gid temp_gid;
	union ibv_gid temp_gid2;
	struct ibv_port_attr attr;

	srand48(getpid() * time(NULL));

	/*in xrc with bidirectional,
	there are send qps and recv qps. the actual number of send/recv qps
	is num_of_qps / 2.
	*/
	if ( (user_param->connection_type == DC || user_param->use_xrc) && (user_param->duplex || user_param->tst == LAT)) {
		num_of_qps /= 2;
		num_of_qps_per_port = num_of_qps / 2;
	}

	if (user_param->gid_index != -1) {
		if (ibv_query_port(ctx->context, user_param->ib_port, &attr))
			return 0;

		if (user_param->use_gid_user) {
			if (ibv_query_gid(ctx->context, user_param->ib_port, user_param->gid_index, &temp_gid))
				return -1;
		} else {
			user_param->gid_index = get_best_gid_index(ctx, user_param, &attr, user_param->ib_port);
			if (user_param->gid_index < 0)
				return -1;
			if (ibv_query_gid(ctx->context, user_param->ib_port, user_param->gid_index, &temp_gid))
				return -1;
		}
	}

	if (user_param->dualport == ON) {
		if (user_param->gid_index2 != -1) {
			if (ibv_query_port(ctx->context, user_param->ib_port2, &attr))
				return 0;

			if (user_param->use_gid_user) {
				if (ibv_query_gid(ctx->context, user_param->ib_port2, user_param->gid_index, &temp_gid2))
					return -1;
			} else {
				user_param->gid_index2 = get_best_gid_index(ctx, user_param, &attr, user_param->ib_port2);
				if (user_param->gid_index2 < 0)
					return -1;
				if (ibv_query_gid(ctx->context, user_param->ib_port2, user_param->gid_index2, &temp_gid2))
						return -1;
			}
		}
	}

	for (i = 0; i < user_param->num_of_qps; i++) {

		if (user_param->dualport == ON) {
			/*first half of qps are for ib_port and second half are for ib_port2
			in xrc with bidirectional, the first half of qps are xrc_send qps and
			the second half are xrc_recv qps. the first half of the send/recv qps
			are for ib_port1 and the second half are for ib_port2
			*/
			if (i % num_of_qps < num_of_qps_per_port) {
				my_dest[i].lid   = ctx_get_local_lid(ctx->context,user_param->ib_port);
				my_dest[i].gid_index = user_param->gid_index;
			} else {
				my_dest[i].lid   = ctx_get_local_lid(ctx->context,user_param->ib_port2);
				my_dest[i].gid_index = user_param->gid_index2;
			}
			/*single-port case*/
		} else {
			my_dest[i].lid   = ctx_get_local_lid(ctx->context,user_param->ib_port);
			my_dest[i].gid_index = user_param->gid_index;
		}

		my_dest[i].qpn   = ctx->qp[i]->qp_num;
		my_dest[i].psn   = lrand48() & 0xffffff;
		my_dest[i].rkey  = ctx->mr[i]->rkey;

		/* Each qp gives his receive buffer address.*/
		my_dest[i].out_reads = user_param->out_reads;
		if (user_param->mr_per_qp)
			my_dest[i].vaddr = (uintptr_t)ctx->buf[i] + BUFF_SIZE(ctx->size,ctx->cycle_buffer);
		else
			my_dest[i].vaddr = (uintptr_t)ctx->buf[0] + (user_param->num_of_qps + i)*BUFF_SIZE(ctx->size,ctx->cycle_buffer);

		if (user_param->dualport==ON) {

			if (i % num_of_qps < num_of_qps_per_port)
				memcpy(my_dest[i].gid.raw,temp_gid.raw ,16);

			else
				memcpy(my_dest[i].gid.raw,temp_gid2.raw ,16);
		} else {
			memcpy(my_dest[i].gid.raw,temp_gid.raw ,16);
		}

		/*
		We do not fail test upon lid above RoCE.
		if ( (user_param->gid_index < 0) ||  ((user_param->gid_index2 < 0) && (user_param->dualport == ON))  ){
			if (!my_dest[i].lid) {
				fprintf(stderr," Local lid 0x0 detected. Is an SM running? \n");
				return -1;
			}
		}
		*/
	}

	#ifdef HAVE_XRCD
	if (user_param->use_xrc) {
		for (i=0; i < user_param->num_of_qps; i++) {
			if (ibv_get_srq_num(ctx->srq,&(my_dest[i].srqn))) {
				fprintf(stderr, "Couldn't get SRQ number\n");
				return 1;
			}
		}
	}
	#endif

	if(user_param->machine == SERVER || user_param->duplex || user_param->tst == LAT) {
		if (user_param->connection_type == DC) {
			for (i=0; i < user_param->num_of_qps; i++) {
				if (ibv_get_srq_num(ctx->srq, &(my_dest[i].srqn))) {
					fprintf(stderr, "Couldn't get SRQ number\n");
					return 1;
				}
			}
		}
	}
	return 0;
}

/******************************************************************************
 *
 ******************************************************************************/
int rdma_client_connect(struct pingpong_context *ctx,struct perftest_parameters *user_param)
{
	char *service;
	int temp,num_of_retry= NUM_OF_RETRIES;
	struct sockaddr_in sin;
	struct addrinfo *res;
	struct rdma_cm_event *event;
	struct rdma_conn_param conn_param;
	struct addrinfo hints;

	memset(&hints, 0, sizeof hints);
	hints.ai_family   = AF_INET;
	hints.ai_socktype = SOCK_STREAM;

	if (check_add_port(&service,user_param->port,user_param->servername,&hints,&res)) {
		fprintf(stderr, "Problem in resolving basic address and port\n");
		return FAILURE;
	}

	if (res->ai_family != PF_INET) {
		return FAILURE;
	}
	memcpy(&sin, res->ai_addr, sizeof(sin));
	sin.sin_port = htons((unsigned short)user_param->port);
	while (1) {

		if (num_of_retry == 0) {
			fprintf(stderr, "Received %d times ADDR_ERROR\n",NUM_OF_RETRIES);
			return FAILURE;
		}

		if (rdma_resolve_addr(ctx->cm_id, NULL,(struct sockaddr *)&sin,2000)) {
			fprintf(stderr, "rdma_resolve_addr failed\n");
			return FAILURE;
		}

		if (rdma_get_cm_event(ctx->cm_channel,&event)) {
			fprintf(stderr, "rdma_get_cm_events failed\n");
			return FAILURE;
		}

		if (event->event == RDMA_CM_EVENT_ADDR_ERROR) {
			num_of_retry--;
			rdma_ack_cm_event(event);
			continue;
		}

		if (event->event != RDMA_CM_EVENT_ADDR_RESOLVED) {
			fprintf(stderr, "unexpected CM event %d\n",event->event);
			rdma_ack_cm_event(event);
			return FAILURE;
		}

		rdma_ack_cm_event(event);
		break;
	}

	if (user_param->tos != DEF_TOS) {

		if (rdma_set_option(ctx->cm_id,RDMA_OPTION_ID,RDMA_OPTION_ID_TOS,&user_param->tos,sizeof(uint8_t))) {
			fprintf(stderr, " Set TOS option failed: %d\n",event->event);
			return FAILURE;
		}
	}

	while (1) {

		if (num_of_retry <= 0) {
			fprintf(stderr, "Received %d times ADDR_ERROR - aborting\n",NUM_OF_RETRIES);
			return FAILURE;
		}

		if (rdma_resolve_route(ctx->cm_id,2000)) {
			fprintf(stderr, "rdma_resolve_route failed\n");
			return FAILURE;
		}

		if (rdma_get_cm_event(ctx->cm_channel,&event)) {
			fprintf(stderr, "rdma_get_cm_events failed\n");
			return FAILURE;
		}

		if (event->event == RDMA_CM_EVENT_ROUTE_ERROR) {
			num_of_retry--;
			rdma_ack_cm_event(event);
			continue;
		}

		if (event->event != RDMA_CM_EVENT_ROUTE_RESOLVED) {
			fprintf(stderr, "unexpected CM event %d\n",event->event);
			rdma_ack_cm_event(event);
			return FAILURE;
		}

		rdma_ack_cm_event(event);
		break;
	}

	ctx->context = ctx->cm_id->verbs;
	temp = user_param->work_rdma_cm;
	user_param->work_rdma_cm = ON;

	if (ctx_init(ctx, user_param)) {
		fprintf(stderr," Unable to create the resources needed by comm struct\n");
		return FAILURE;
	}

	memset(&conn_param, 0, sizeof conn_param);
	if (user_param->verb == READ || user_param->verb == ATOMIC) {
		conn_param.responder_resources = user_param->out_reads;
		conn_param.initiator_depth = user_param->out_reads;
	}
	user_param->work_rdma_cm = temp;
	conn_param.retry_count = user_param->retry_count;
	conn_param.rnr_retry_count = 7;

	if (user_param->work_rdma_cm == OFF) {

		if (post_one_recv_wqe(ctx)) {
			fprintf(stderr, "Couldn't post send \n");
			return 1;
		}
	}

	if (rdma_connect(ctx->cm_id,&conn_param)) {
		fprintf(stderr, "Function rdma_connect failed\n");
		return FAILURE;
	}

	if (rdma_get_cm_event(ctx->cm_channel,&event)) {
		fprintf(stderr, "rdma_get_cm_events failed\n");
		return FAILURE;
	}

	if (event->event != RDMA_CM_EVENT_ESTABLISHED) {
		fprintf(stderr, "Unexpected CM event bl blka %d\n", event->event);
		rdma_ack_cm_event(event);
                return FAILURE;
	}

	if (user_param->connection_type == UD) {

		user_param->rem_ud_qpn  = event->param.ud.qp_num;
		user_param->rem_ud_qkey = event->param.ud.qkey;

		ctx->ah[0] = ibv_create_ah(ctx->pd,&event->param.ud.ah_attr);
		if (!ctx->ah[0]) {
			printf(" Unable to create address handler for UD QP\n");
			return FAILURE;
		}

		if (user_param->tst == LAT || (user_param->tst == BW && user_param->duplex)) {

			if (send_qp_num_for_ah(ctx,user_param)) {
				printf(" Unable to send my QP number\n");
				return FAILURE;
			}
		}
	}

	rdma_ack_cm_event(event);
	return SUCCESS;
}

/******************************************************************************
 *
 ******************************************************************************/
int retry_rdma_connect(struct pingpong_context *ctx,
		struct perftest_parameters *user_param)
{
	int i, max_retries = 10;
	int delay = 100000; /* 100 millisec */

	for (i = 0; i < max_retries; i++) {
		if (create_rdma_resources(ctx,user_param)) {
			fprintf(stderr," Unable to create rdma resources\n");
			return FAILURE;
		}
		if (rdma_client_connect(ctx,user_param) == SUCCESS)
			return SUCCESS;
		if (destroy_rdma_resources(ctx,user_param)) {
			fprintf(stderr,"Unable to destroy rdma resources\n");
			return FAILURE;
		}
		usleep(delay);
	}
	fprintf(stderr,"Unable to connect (retries = %d)\n", max_retries);
	return FAILURE;
}

/******************************************************************************
  + *
  + ******************************************************************************/
int rdma_server_connect(struct pingpong_context *ctx,
		struct perftest_parameters *user_param)
{
	int temp;
	struct addrinfo *res;
	struct rdma_cm_event *event;
	struct rdma_conn_param conn_param;
	struct addrinfo hints;
	char *service;
	struct sockaddr_in sin;

	memset(&hints, 0, sizeof hints);
	hints.ai_flags    = AI_PASSIVE;
	hints.ai_family   = AF_INET;
	hints.ai_socktype = SOCK_STREAM;

	if (check_add_port(&service,user_param->port,user_param->servername,&hints,&res)) {
		fprintf(stderr, "Problem in resolving basic address and port\n");
		return FAILURE;
	}

	if (res->ai_family != PF_INET) {
		return FAILURE;
	}
	memcpy(&sin, res->ai_addr, sizeof(sin));
	sin.sin_port = htons((unsigned short)user_param->port);

	if (rdma_bind_addr(ctx->cm_id_control,(struct sockaddr *)&sin)) {
		fprintf(stderr," rdma_bind_addr failed\n");
		return 1;
	}

	if (rdma_listen(ctx->cm_id_control,0)) {
		fprintf(stderr, "rdma_listen failed\n");
		return 1;
	}

	if (rdma_get_cm_event(ctx->cm_channel,&event)) {
		fprintf(stderr, "rdma_get_cm_events failed\n");
		return 1;
	}

	if (event->event != RDMA_CM_EVENT_CONNECT_REQUEST) {
		fprintf(stderr, "bad event waiting for connect request %d\n",event->event);
		return 1;
	}

	ctx->cm_id = (struct rdma_cm_id*)event->id;
	ctx->context = ctx->cm_id->verbs;

	if (user_param->work_rdma_cm == ON)
		alloc_ctx(ctx,user_param);

	temp = user_param->work_rdma_cm;
	user_param->work_rdma_cm = ON;

	if (ctx_init(ctx,user_param)) {
		fprintf(stderr," Unable to create the resources needed by comm struct\n");
		return FAILURE;
	}

	memset(&conn_param, 0, sizeof conn_param);
	if (user_param->verb == READ || user_param->verb == ATOMIC) {
		conn_param.responder_resources = user_param->out_reads;
		conn_param.initiator_depth = user_param->out_reads;
	}
	if (user_param->connection_type == UD)
		conn_param.qp_num = ctx->qp[0]->qp_num;

	conn_param.retry_count = user_param->retry_count;
	conn_param.rnr_retry_count = 7;
	user_param->work_rdma_cm = temp;

	if (user_param->work_rdma_cm == OFF) {

		if (post_one_recv_wqe(ctx)) {
			fprintf(stderr, "Couldn't post send \n");
			return 1;
		}

	} else if (user_param->connection_type == UD) {

		if (user_param->tst == LAT || (user_param->tst == BW && user_param->duplex)) {

			if (post_recv_to_get_ah(ctx)) {
				fprintf(stderr, "Couldn't post send \n");
				return 1;
			}
		}
	}

	if (rdma_accept(ctx->cm_id, &conn_param)) {
		fprintf(stderr, "Function rdma_accept failed\n");
		return 1;
	}

	if (user_param->work_rdma_cm && user_param->connection_type == UD) {

		if (user_param->tst == LAT || (user_param->tst == BW && user_param->duplex)) {
			if (create_ah_from_wc_recv(ctx,user_param)) {
				fprintf(stderr, "Unable to create AH from WC\n");
				return 1;
			}
		}
	}

	rdma_ack_cm_event(event);
	rdma_destroy_id(ctx->cm_id_control);
	freeaddrinfo(res);
	return 0;
}

/******************************************************************************
 *
 ******************************************************************************/
int create_comm_struct(struct perftest_comm *comm,
		struct perftest_parameters *user_param)
{
	ALLOCATE(comm->rdma_params, struct perftest_parameters, 1);
	memset(comm->rdma_params, 0, sizeof(struct perftest_parameters));

	comm->rdma_params->port		   	= user_param->port;
	comm->rdma_params->sockfd      		= -1;
	comm->rdma_params->gid_index   		= user_param->gid_index;
	comm->rdma_params->gid_index2 		= user_param->gid_index2;
	comm->rdma_params->use_rdma_cm 		= user_param->use_rdma_cm;
	comm->rdma_params->servername  		= user_param->servername;
	comm->rdma_params->machine 	   	= user_param->machine;
	comm->rdma_params->side		   	= LOCAL;
	comm->rdma_params->verb		   	= user_param->verb;
	comm->rdma_params->use_mcg	   	= user_param->use_mcg;
	comm->rdma_params->duplex	   	= user_param->duplex;
	comm->rdma_params->tos         		= DEF_TOS;
	comm->rdma_params->use_xrc	   	= user_param->use_xrc;
	comm->rdma_params->connection_type	= user_param->connection_type;
	comm->rdma_params->output      		= user_param->output;
	comm->rdma_params->report_per_port 	= user_param->report_per_port;
	comm->rdma_params->retry_count		= user_param->retry_count;
	comm->rdma_params->mr_per_qp		= user_param->mr_per_qp;
	comm->rdma_params->dlid			= user_param->dlid;
	comm->rdma_params->cycle_buffer         = user_param->cycle_buffer;
	comm->rdma_params->use_old_post_send = user_param->use_old_post_send;

	if (user_param->use_rdma_cm) {

		ALLOCATE(comm->rdma_ctx, struct pingpong_context, 1);
		memset(comm->rdma_ctx, 0, sizeof(struct pingpong_context));

		comm->rdma_params->tx_depth = 1;
		comm->rdma_params->rx_depth = 1;
		comm->rdma_params->connection_type = RC;
		comm->rdma_params->num_of_qps = 1;
		comm->rdma_params->verb	= SEND;
		comm->rdma_params->size = sizeof(struct pingpong_dest);
		comm->rdma_ctx->context = NULL;

		ALLOCATE(comm->rdma_ctx->mr, struct ibv_mr*, user_param->num_of_qps);
		ALLOCATE(comm->rdma_ctx->buf, void* , user_param->num_of_qps);
		ALLOCATE(comm->rdma_ctx->qp,struct ibv_qp*,comm->rdma_params->num_of_qps);
		#ifdef HAVE_IBV_WR_API
		ALLOCATE(comm->rdma_ctx->qpx,struct ibv_qp_ex*,comm->rdma_params->num_of_qps);
		#endif
		comm->rdma_ctx->buff_size = user_param->cycle_buffer;

		if (create_rdma_resources(comm->rdma_ctx,comm->rdma_params)) {
			fprintf(stderr," Unable to create the resources needed by comm struct\n");
			return FAILURE;
		}
	}

	if ((user_param->counter_ctx) && (counters_open(user_param->counter_ctx,
		user_param->ib_devname, user_param->ib_port))) {
		fprintf(stderr," Unable to access performance counters\n");
		return FAILURE;
	}

	return SUCCESS;
}

/******************************************************************************
 *
 ******************************************************************************/
int establish_connection(struct perftest_comm *comm)
{
	int (*ptr)(struct perftest_comm*);

	if (comm->rdma_params->use_rdma_cm) {
		if (comm->rdma_params->machine == CLIENT) {
			if (rdma_client_connect(comm->rdma_ctx,comm->rdma_params)) {
				fprintf(stderr," Unable to perform rdma_client function\n");
				return 1;
			}
		} else {
			if (rdma_server_connect(comm->rdma_ctx,comm->rdma_params)) {
				fprintf(stderr," Unable to perform rdma_server function\n");
				return 1;
			}
		}
	} else {
		ptr = comm->rdma_params->servername ? &ethernet_client_connect : &ethernet_server_connect;

		if ((*ptr)(comm)) {
			fprintf(stderr,"Unable to open file descriptor for socket connection");
			return 1;
		}
	}
	return 0;
}

/******************************************************************************
 *
 ******************************************************************************/
int ctx_hand_shake(struct perftest_comm *comm,
		struct pingpong_dest *my_dest,
		struct pingpong_dest *rem_dest)
{
	int (*read_func_ptr) (struct pingpong_dest*,struct perftest_comm*);
	int (*write_func_ptr)(struct pingpong_dest*,struct perftest_comm*);

	if (comm->rdma_params->use_rdma_cm || comm->rdma_params->work_rdma_cm) {
		read_func_ptr  = &rdma_read_keys;
		write_func_ptr = &rdma_write_keys;

	} else {
		read_func_ptr  = &ethernet_read_keys;
		write_func_ptr = &ethernet_write_keys;

	}

	rem_dest->gid_index = my_dest->gid_index;
	if (comm->rdma_params->servername) {
		if ((*write_func_ptr)(my_dest,comm)) {
			fprintf(stderr," Unable to write to socket/rdam_cm\n");
			return 1;
		}
		if ((*read_func_ptr)(rem_dest,comm)) {
			fprintf(stderr," Unable to read from socket/rdam_cm\n");
			return 1;
		}

		/*Server side will wait for the client side to reach the write function.*/
	} else {

		if ((*read_func_ptr)(rem_dest,comm)) {
			fprintf(stderr," Unable to read to socket/rdam_cm\n");
			return 1;
		}
		if ((*write_func_ptr)(my_dest,comm)) {
			fprintf(stderr," Unable to write from socket/rdam_cm\n");
			return 1;
		}
	}

	return 0;
}





/******************************************************************************
 *
 ******************************************************************************/
int ctx_xchg_data_ethernet( struct perftest_comm *comm,
		void *my_data,
		void *rem_data,int size)
{
	if (comm->rdma_params->servername) {
		if (ethernet_write_data(comm, (char *) my_data, size)) {
			fprintf(stderr," Unable to write to socket/rdam_cm\n");
			return 1;
		}

		if (ethernet_read_data(comm, (char *) rem_data, size)) {
			fprintf(stderr," Unable to read from socket/rdam_cm\n");
			return 1;
		}

		/*Server side will wait for the client side to reach the write function.*/
	} else {

		if (ethernet_read_data(comm, (char *) rem_data, size)) {
			fprintf(stderr," Unable to read to socket/rdam_cm\n");
			return 1;
		}

		if (ethernet_write_data(comm, (char *) my_data, size)) {
			fprintf(stderr," Unable to write from socket/rdam_cm\n");
			return 1;
		}
	}
	return 0;
}

/******************************************************************************
 *
 ******************************************************************************/
int ctx_xchg_data_rdma( struct perftest_comm *comm,
		void *my_data,
		void *rem_data,int size)
{
	if (comm->rdma_params->servername) {
		if (rdma_write_data(my_data,comm,size)) {
			fprintf(stderr," Unable to write to socket/rdam_cm\n");
			return 1;
		}

		if (rdma_read_data(rem_data,comm,size)) {
			fprintf(stderr," Unable to read from socket/rdam_cm\n");
			return 1;
		}

		/*Server side will wait for the client side to reach the write function.*/
	} else {

		if (rdma_read_data(rem_data,comm,size)) {
			fprintf(stderr," Unable to read to socket/rdam_cm\n");
			return 1;
		}

		if (rdma_write_data(my_data,comm,size)) {
			fprintf(stderr," Unable to write from socket/rdam_cm\n");
			return 1;
		}
	}
	return 0;
}


/******************************************************************************
 *
 ******************************************************************************/
int rdma_read_data(void *data,
		struct perftest_comm *comm, int size)
{
	struct ibv_wc wc;
	int ne;

	do {
		ne = ibv_poll_cq(comm->rdma_ctx->recv_cq,1,&wc);
	} while (ne == 0);

	if (wc.status || !(wc.opcode & IBV_WC_RECV) || wc.wr_id != SYNC_SPEC_ID) {
		fprintf(stderr, "Bad wc status -- %d -- %d \n",(int)wc.status,(int)wc.wr_id);
		return 1;
	}

	memcpy(data,comm->rdma_ctx->buf[0], size);

	if (post_one_recv_wqe(comm->rdma_ctx)) {
		fprintf(stderr, "Couldn't post send \n");
		return 1;
	}

	return 0;
}

/******************************************************************************
 *
 ******************************************************************************/
int rdma_write_data(void *data,
		struct perftest_comm *comm, int size)
{
	struct ibv_send_wr wr;
	struct ibv_send_wr *bad_wr;
	struct ibv_sge list;
	struct ibv_wc wc;
	int ne;
	memcpy(comm->rdma_ctx->buf[0],data,size);

	list.addr   = (uintptr_t)comm->rdma_ctx->buf[0];
	list.length = size;
	list.lkey   = comm->rdma_ctx->mr[0]->lkey;

	wr.wr_id      = SYNC_SPEC_ID;
	wr.sg_list    = &list;
	wr.num_sge    = 1;
	wr.opcode     = IBV_WR_SEND;
	wr.send_flags = IBV_SEND_SIGNALED;
	wr.next       = NULL;

	if (ibv_post_send(comm->rdma_ctx->qp[0],&wr,&bad_wr)) {
		fprintf(stderr, "Function ibv_post_send failed\n");
		return 1;
	}

	do {
		ne = ibv_poll_cq(comm->rdma_ctx->send_cq, 1,&wc);
	} while (ne == 0);

	if (wc.status || wc.opcode != IBV_WC_SEND || wc.wr_id != SYNC_SPEC_ID) {
		fprintf(stderr, " Bad wc status %d\n",(int)wc.status);
		return 1;
	}

	return 0;
}

/******************************************************************************
 *
 ******************************************************************************/
int ethernet_write_data(struct perftest_comm *comm, char *msg, size_t size)
{
	if (write(comm->rdma_params->sockfd, msg, size) != size) {
		perror("client write");
		fprintf(stderr, "Couldn't send reports\n");
		return 1;
	}

	return 0;

}
/******************************************************************************
 *
 ******************************************************************************/
int ethernet_read_data(struct perftest_comm *comm, char *recv_msg, size_t size)
{
	if (read(comm->rdma_params->sockfd, recv_msg, size) != size) {
		fprintf(stderr, "ethernet_read_data: Couldn't read reports\n");
		return 1;
	}

	return 0;
}


/******************************************************************************
 *
 ******************************************************************************/
int ctx_xchg_data( struct perftest_comm *comm,
		void *my_data,
		void *rem_data,int size)
{
	if (comm->rdma_params->use_rdma_cm || comm->rdma_params->work_rdma_cm) {
		if (ctx_xchg_data_rdma(comm,my_data,rem_data,size))
			return 1;
	} else {
		if (ctx_xchg_data_ethernet(comm,my_data,rem_data,size))
			return 1;
	}

	return 0;
}

/******************************************************************************
 *
 ******************************************************************************/
void xchg_bw_reports (struct perftest_comm *comm, struct bw_report_data *my_bw_rep,
		struct bw_report_data *rem_bw_rep, float remote_version)
{
	struct bw_report_data temp;
	int size;

	temp.size = hton_long(my_bw_rep->size);

	if ( remote_version >= 5.33 )
		temp.iters = hton_long(my_bw_rep->iters);
	else
		temp.iters = hton_int(my_bw_rep->iters);

	temp.bw_peak = hton_double(my_bw_rep->bw_peak);
	temp.bw_avg = hton_double(my_bw_rep->bw_avg);
	temp.bw_avg_p1 = hton_double(my_bw_rep->bw_avg_p1);
	temp.bw_avg_p2 = hton_double(my_bw_rep->bw_avg_p2);
	temp.msgRate_avg = hton_double(my_bw_rep->msgRate_avg);
	temp.msgRate_avg_p1 = hton_double(my_bw_rep->msgRate_avg_p1);
	temp.msgRate_avg_p2 = hton_double(my_bw_rep->msgRate_avg_p2);

	/*******************Exchange Reports*******************/
	if (ctx_xchg_data(comm, (void*) (&temp.size), (void*) (&rem_bw_rep->size), sizeof(unsigned long))) {
		fprintf(stderr," Failed to exchange data between server and clients\n");
		exit(1);
	}

	size = (remote_version >= 5.33) ? sizeof(uint64_t) : sizeof(int);

	if (ctx_xchg_data(comm, (void*) (&temp.iters), (void*) (&rem_bw_rep->iters), size)) {
		fprintf(stderr," Failed to exchange data between server and clients\n");
		exit(1);
	}
	if (ctx_xchg_data(comm, (void*) (&temp.bw_peak), (void*) (&rem_bw_rep->bw_peak), sizeof(double))) {
		fprintf(stderr," Failed to exchange data between server and clients\n");
		exit(1);
	}
	if (ctx_xchg_data(comm, (void*) (&temp.bw_avg), (void*) (&rem_bw_rep->bw_avg), sizeof(double))) {
		fprintf(stderr," Failed to exchange data between server and clients\n");
		exit(1);
	}
	if (ctx_xchg_data(comm, (void*) (&temp.msgRate_avg), (void*) (&rem_bw_rep->msgRate_avg), sizeof(double))) {
		fprintf(stderr," Failed to exchange data between server and clients\n");
		exit(1);
	}

	/*exchange data for report per port feature. should keep compatibility*/
	if (comm->rdma_params->report_per_port) {
		if (ctx_xchg_data(comm, (void*) (&temp.bw_avg_p1), (void*) (&rem_bw_rep->bw_avg_p1), sizeof(double))) {
			fprintf(stderr," Failed to exchange data between server and clients\n");
			exit(1);
		}
		if (ctx_xchg_data(comm, (void*) (&temp.msgRate_avg_p1), (void*) (&rem_bw_rep->msgRate_avg_p1), sizeof(double))) {
			fprintf(stderr," Failed to exchange data between server and clients\n");
			exit(1);
		}
		if (ctx_xchg_data(comm, (void*) (&temp.bw_avg_p2), (void*) (&rem_bw_rep->bw_avg_p2), sizeof(double))) {
			fprintf(stderr," Failed to exchange data between server and clients\n");
			exit(1);
		}
		if (ctx_xchg_data(comm, (void*) (&temp.msgRate_avg_p2), (void*) (&rem_bw_rep->msgRate_avg_p2), sizeof(double))) {
			fprintf(stderr," Failed to exchange data between server and clients\n");
			exit(1);
		}
	}

	rem_bw_rep->size = hton_long(rem_bw_rep->size);

	if ( remote_version >= 5.33 )
		rem_bw_rep->iters = hton_long(rem_bw_rep->iters);
	else
		rem_bw_rep->iters = hton_int(rem_bw_rep->iters);

	rem_bw_rep->bw_peak = hton_double(rem_bw_rep->bw_peak);
	rem_bw_rep->bw_avg = hton_double(rem_bw_rep->bw_avg);
	rem_bw_rep->bw_avg_p1 = hton_double(rem_bw_rep->bw_avg_p1);
	rem_bw_rep->bw_avg_p2 = hton_double(rem_bw_rep->bw_avg_p2);
	rem_bw_rep->msgRate_avg = hton_double(rem_bw_rep->msgRate_avg);
	rem_bw_rep->msgRate_avg_p1 = hton_double(rem_bw_rep->msgRate_avg_p1);
	rem_bw_rep->msgRate_avg_p2 = hton_double(rem_bw_rep->msgRate_avg_p2);

}

/******************************************************************************
 *
 ******************************************************************************/
void ctx_print_pingpong_data(struct pingpong_dest *element,
		struct perftest_comm *comm)
{
	int is_there_mgid,local_mgid,remote_mgid;

	/* use dlid value from user (if user specified and only on the remote side) */
	uint16_t dlid = (comm->rdma_params->dlid && comm->rdma_params->side) ?
				comm->rdma_params->dlid : element->lid;

	if (comm->rdma_params->output != FULL_VERBOSITY)
		return;
	/*First of all we print the basic format.*/
	printf(BASIC_ADDR_FMT, sideArray[comm->rdma_params->side], dlid, element->qpn, element->psn);

	switch (comm->rdma_params->verb) {
		case 2  : printf(READ_FMT,element->out_reads);
		case 1  : printf(RDMA_FMT,element->rkey,element->vaddr);
		default : ;
	}

	if (comm->rdma_params->use_xrc) {
		printf(XRC_FMT,element->srqn);
	} else if (comm->rdma_params->connection_type == DC){
		printf(DC_FMT,element->srqn);
	}

	putchar('\n');

	local_mgid    = (comm->rdma_params->side == 0)  && (comm->rdma_params->machine == 0);
	remote_mgid   = (comm->rdma_params->side == 1)  && (comm->rdma_params->machine == 1);
	is_there_mgid =  comm->rdma_params->duplex || remote_mgid || local_mgid;

	if ((comm->rdma_params->gid_index > -1 || (comm->rdma_params->use_mcg && is_there_mgid)) && comm->rdma_params->connection_type != RawEth) {

		printf(PERF_GID_FMT,gidArray[comm->rdma_params->use_mcg && is_there_mgid],
				element->gid.raw[0], element->gid.raw[1],
				element->gid.raw[2], element->gid.raw[3],
				element->gid.raw[4], element->gid.raw[5],
				element->gid.raw[6], element->gid.raw[7],
				element->gid.raw[8], element->gid.raw[9],
				element->gid.raw[10],element->gid.raw[11],
				element->gid.raw[12],element->gid.raw[13],
				element->gid.raw[14],element->gid.raw[15]);
	}
}

/******************************************************************************
 *
 ******************************************************************************/
int ctx_close_connection(struct perftest_comm *comm,
		struct pingpong_dest *my_dest,
		struct pingpong_dest *rem_dest)
{
	/*Signal client is finished.*/
	if (ctx_hand_shake(comm,my_dest,rem_dest)) {
		return 1;
	}

	if (!comm->rdma_params->use_rdma_cm && !comm->rdma_params->work_rdma_cm) {

		if (write(comm->rdma_params->sockfd,"done",sizeof "done") != sizeof "done") {
			perror(" Client write");
			fprintf(stderr,"Couldn't write to socket\n");
			return -1;
		}

		close(comm->rdma_params->sockfd);
		return 0;
	}

	return 0;
}

/******************************************************************************
 *
 ******************************************************************************/
void exchange_versions(struct perftest_comm *user_comm, struct perftest_parameters *user_param)
{
	if (!user_param->dont_xchg_versions) {
		if (ctx_xchg_data(user_comm,(void*)(&user_param->version),(void*)(&user_param->rem_version),sizeof(user_param->rem_version))) {
			fprintf(stderr," Failed to exchange data between server and clients\n");
			exit(1);
		}
	}
}

/******************************************************************************
 *
 ******************************************************************************/
void check_version_compatibility(struct perftest_parameters *user_param)
{
	if ((atof(user_param->rem_version) < 5.70))
	{
		fprintf(stderr, "Current implementation is not compatible with versions older than 5.70\n");
		exit(1);
	}
}

/******************************************************************************
 *
 ******************************************************************************/
void check_sys_data(struct perftest_comm *user_comm, struct perftest_parameters *user_param)
{
	int rem_cycle_buffer = 0;
	int rem_cache_line_size = 0;

	int m_cycle_buffer = hton_int(user_param->cycle_buffer);
	int m_cache_line_size = hton_int(user_param->cache_line_size);

	/*keep compatibility between older versions, without this feature.*/
	if ( !(atof(user_param->rem_version) >= 5.32) ) {
		return;
	}

	if (!user_param->dont_xchg_versions) {
		if (ctx_xchg_data(user_comm,(void*)(&m_cycle_buffer),(void*)(&rem_cycle_buffer), sizeof(user_param->cycle_buffer))) {
			fprintf(stderr," Failed to exchange Page Size data between server and client\n");
			exit(1);
		}
		if (ctx_xchg_data(user_comm,(void*)(&m_cache_line_size),(void*)(&rem_cache_line_size), sizeof(user_param->cache_line_size))) {
			fprintf(stderr," Failed to exchange Cache Line Size data between server and client\n");
			exit(1);
		}
	}

	rem_cycle_buffer = ntoh_int(rem_cycle_buffer);
	rem_cache_line_size = ntoh_int(rem_cache_line_size);

	/*take the max and update user_param*/
	user_param->cycle_buffer = (rem_cycle_buffer > user_param->cycle_buffer) ? rem_cycle_buffer : user_param->cycle_buffer;
	user_param->cache_line_size = (rem_cache_line_size > user_param->cache_line_size) ? rem_cache_line_size : user_param->cache_line_size;

	/*update user_comm as well*/
	if (user_param->use_rdma_cm) {
		user_comm->rdma_ctx->buff_size = user_param->cycle_buffer;
	}

}

/******************************************************************************
 *
 ******************************************************************************/
int check_mtu(struct ibv_context *context,struct perftest_parameters *user_param, struct perftest_comm *user_comm) {
	int curr_mtu=0, rem_mtu=0;
	char cur[sizeof(int)];
	char rem[sizeof(int)];
	int size_of_cur;
	float rem_vers = atof(user_param->rem_version);

	if (user_param->connection_type == RawEth) {
		if (set_eth_mtu(user_param) != 0 ) {
			fprintf(stderr, " Couldn't set Eth MTU\n");
			return FAILURE;
		}
	} else {
		curr_mtu = (int) (set_mtu(context,user_param->ib_port,user_param->mtu));
		if (!user_param->dont_xchg_versions) {
			/*add mtu set in remote node from version 5.1 and above*/
			if (rem_vers >= 5.1 ) {
				sprintf(cur,"%d",curr_mtu);

				/*fix a buffer overflow issue in ppc.*/
				size_of_cur = (rem_vers >= 5.31) ? sizeof(char[2]) : sizeof(int);

				if (ctx_xchg_data(user_comm,(void*)(cur),(void*)(rem),size_of_cur)) {
					fprintf(stderr," Failed to exchange data between server and clients\n");
					exit(1);
				}
				rem_mtu = (int) strtol(rem, (char **)NULL, 10);
				user_param->curr_mtu = (enum ibv_mtu)((valid_mtu_size(rem_mtu) && (curr_mtu > rem_mtu)) ? rem_mtu : curr_mtu);
			} else {
				user_param->curr_mtu = (enum ibv_mtu)(curr_mtu);
			}
		} else {
			user_param->curr_mtu = (enum ibv_mtu)(curr_mtu);
		}
	}

	if (user_param->connection_type == UD && user_param->size > MTU_SIZE(user_param->curr_mtu)) {
		if (user_param->test_method == RUN_ALL || !user_param->req_size) {
			fprintf(stderr," Max msg size in UD is MTU %lu\n",MTU_SIZE(user_param->curr_mtu));
			fprintf(stderr," Changing to this MTU\n");
			user_param->size = MTU_SIZE(user_param->curr_mtu);
		}
		else
		{
			fprintf(stderr," Max message size in UD cannot be greater than MTU \n");
			return FAILURE;
		}
	} else if (user_param->connection_type == RawEth) {
		/* checking msg size in raw ethernet */
		if (user_param->size > user_param->curr_mtu) {
			fprintf(stderr," Max msg size in RawEth is MTU %d\n",user_param->curr_mtu);
			fprintf(stderr," Changing msg size to this MTU\n");
			user_param->size = user_param->curr_mtu;
		} else if (user_param->size < RAWETH_MIN_MSG_SIZE) {
			printf(" Min msg size for RawEth is 64B - changing msg size to 64 \n");
			user_param->size = RAWETH_MIN_MSG_SIZE;
		}
	} else if (user_param->connection_type == SRD) {
		if (user_param->verb == SEND) {
			struct ibv_port_attr port_attr;

			if (ibv_query_port(context, user_param->ib_port, &port_attr)) {
				fprintf(stderr, " Error when trying to query port\n");
				exit(1);
			}
<<<<<<< HEAD

			if (user_param->size > port_attr.max_msg_sz) {
				if (user_param->test_method == RUN_ALL || !user_param->req_size) {
					fprintf(stderr, " Max msg size is %u\n",
						port_attr.max_msg_sz);
					fprintf(stderr, " Changing to this size\n");
					user_param->size = port_attr.max_msg_sz;
				} else {
					fprintf(stderr," Max message size in SRD cannot be greater than %u \n",
						port_attr.max_msg_sz);
					return FAILURE;
				}
			}
		} else if (user_param->verb == READ) {
#ifdef HAVE_SRD_WITH_RDMA_READ
			struct efadv_device_attr efa_device_attr = {};

			if (efadv_query_device(context, &efa_device_attr, sizeof(efa_device_attr))) {
				fprintf(stderr, " Error when trying to query EFA device\n");
				exit(1);
			}
			if (!(efa_device_attr.device_caps & EFADV_DEVICE_ATTR_CAPS_RDMA_READ)) {
				fprintf(stderr, "Read verb is not supported with this EFA device\n");
				exit(1);
			}
			if (user_param->size > efa_device_attr.max_rdma_size) {
				if (user_param->test_method == RUN_ALL || !user_param->req_size) {
					fprintf(stderr, " Max RDMA request size is %u\n",
						efa_device_attr.max_rdma_size);
					fprintf(stderr, " Changing to this size\n");
					user_param->size = efa_device_attr.max_rdma_size;
				} else {
					fprintf(stderr," Max RDMA read size in SRD cannot be greater than %u\n",
						efa_device_attr.max_rdma_size);
					return FAILURE;
				}
			}
=======

			if (user_param->size > port_attr.max_msg_sz) {
				if (user_param->test_method == RUN_ALL || !user_param->req_size) {
					fprintf(stderr, " Max msg size is %u\n",
						port_attr.max_msg_sz);
					fprintf(stderr, " Changing to this size\n");
					user_param->size = port_attr.max_msg_sz;
				} else {
					fprintf(stderr," Max message size in SRD cannot be greater than %u \n",
						port_attr.max_msg_sz);
					return FAILURE;
				}
			}
		} else if (user_param->verb == READ) {
#ifdef HAVE_SRD_WITH_RDMA_READ
			struct efadv_device_attr efa_device_attr = {};

			if (efadv_query_device(context, &efa_device_attr, sizeof(efa_device_attr))) {
				fprintf(stderr, " Error when trying to query EFA device\n");
				exit(1);
			}
			if (!(efa_device_attr.device_caps & EFADV_DEVICE_ATTR_CAPS_RDMA_READ)) {
				fprintf(stderr, "Read verb is not supported with this EFA device\n");
				exit(1);
			}
			if (user_param->size > efa_device_attr.max_rdma_size) {
				if (user_param->test_method == RUN_ALL || !user_param->req_size) {
					fprintf(stderr, " Max RDMA request size is %u\n",
						efa_device_attr.max_rdma_size);
					fprintf(stderr, " Changing to this size\n");
					user_param->size = efa_device_attr.max_rdma_size;
				} else {
					fprintf(stderr," Max RDMA read size in SRD cannot be greater than %u\n",
						efa_device_attr.max_rdma_size);
					return FAILURE;
				}
			}
>>>>>>> 54b25983
#else
			fprintf(stderr, "SRD connection not possible in READ verb\n");
			exit(1);
#endif
		}
	}

	return SUCCESS;
}

/******************************************************************************
*
******************************************************************************/
int ctx_check_gid_compatibility(struct pingpong_dest *my_dest,
		struct pingpong_dest *rem_dest)
{
	int gid_type1, gid_type2;

	/*ipv4 - 1 , ipv6 - 0 */
	gid_type1 = ipv6_addr_v4mapped((struct in6_addr *)my_dest->gid.raw);
	gid_type2 = ipv6_addr_v4mapped((struct in6_addr *)rem_dest->gid.raw);

	if (gid_type1 != gid_type2)
		return 1;

	return 0;
}


/******************************************************************************
*
******************************************************************************/
int rdma_cm_get_rdma_address(struct perftest_parameters *user_param,
		struct rdma_addrinfo *hints, struct rdma_addrinfo **rai)
{
	int rc;
	char port[6] = "", error_message[ERROR_MSG_SIZE] = "";

	sprintf(port, "%d", user_param->port);
	hints->ai_family = AF_INET;

	rc = rdma_getaddrinfo(user_param->servername, port, hints, rai);
	if (rc) {
		sprintf(error_message,
			"Failed to get RDMA CM address info - Error: %s",
			gai_strerror(rc));
		goto error;
	}

	return rc;

error:
	return error_handler(error_message);
}

/******************************************************************************
*
******************************************************************************/
int rdma_cm_request_ud_connection_parameters(struct pingpong_context *ctx,
		struct perftest_parameters *user_param,
		struct rdma_conn_param *conn_param)
{
	int rc = SUCCESS, connection_index, needed;
	char error_message[ERROR_MSG_SIZE] = "";
	struct ibv_recv_wr recv_wr, *recv_failure;
	struct ibv_sge sge;
	struct cma_node *cm_node;

	needed = ((user_param->connection_type == UD)
				&& ((user_param->tst == BW && user_param->duplex)
					|| (user_param->tst == LAT)));

	if (!needed) {
		return rc;
	}

	connection_index = ctx->cma_master.connection_index;
	cm_node = &ctx->cma_master.nodes[connection_index];

	recv_wr.next = NULL;
	recv_wr.sg_list = &sge;
	recv_wr.num_sge = 1;
	recv_wr.wr_id = 0;

	sge.length = UD_ADDITION + sizeof(uint32_t);
	sge.lkey = ctx->mr[connection_index]->lkey;
	sge.addr = (uintptr_t)ctx->buf[connection_index];

	rc = ibv_post_recv(cm_node->cma_id->qp, &recv_wr, &recv_failure);
	if (rc) {
		sprintf(error_message,
			"Failed to post receive for connection %d for RDMA CM UD "
			"request connection parameters.", connection_index);
		goto error;
	}

	conn_param->qp_num = cm_node->cma_id->qp->qp_num;
	return rc;

error:
	return error_handler(error_message);
}

/******************************************************************************
*
******************************************************************************/
int rdma_cm_initialize_ud_connection_parameters(struct pingpong_context *ctx,
		struct perftest_parameters *user_param)
{
	int rc = SUCCESS, connection_index, needed, cqes;
	char error_message[ERROR_MSG_SIZE] = "";
	struct ibv_qp_attr attr;
	struct ibv_qp_init_attr init_attr;
	struct ibv_wc wc;
	struct cma_node *cm_node;

	needed = ((user_param->connection_type == UD)
				&& ((user_param->tst == BW && user_param->duplex)
					|| (user_param->tst == LAT)));

	if (!needed) {
		return rc;
	}

	connection_index = ctx->cma_master.connection_index;
	do {
		cqes = ibv_poll_cq(ctx->recv_cq, 1, &wc);
	} while (cqes == 0);

	rc = wc.status || !(wc.opcode & IBV_WC_RECV) || wc.wr_id != 0;
	if (rc) {
		sprintf(error_message,
			"Failed to poll CQ.\nBad WQE status when trying to create "
			"AH for UD connection in RDMA CM:\n Status: %d ; ID: %d.",
			(int)wc.status, (int)wc.wr_id);
		goto error;
	}

	cm_node = &ctx->cma_master.nodes[connection_index];

	ctx->ah[connection_index] = ibv_create_ah_from_wc(ctx->pd, &wc,
		ctx->buf[connection_index], cm_node->cma_id->port_num);
	ibv_query_qp(cm_node->cma_id->qp, &attr, IBV_QP_QKEY, &init_attr);
	cm_node->remote_qpn = ntohl(wc.imm_data);
	cm_node->remote_qkey = attr.qkey;
	return rc;

error:
	return error_handler(error_message);
}

/******************************************************************************
*
******************************************************************************/
int rdma_cm_send_ud_connection_parameters(struct pingpong_context *ctx,
		struct perftest_parameters *user_param, int connection_index)
{
	int rc, cqes;
	char error_message[ERROR_MSG_SIZE] = "";
	struct ibv_send_wr send_wr, *bad_send_wr;
	struct ibv_sge sge;
	struct ibv_wc wc;
	struct cma_node *cm_node;

	cm_node = &ctx->cma_master.nodes[connection_index];

	send_wr.next = NULL;
	send_wr.sg_list = &sge;
	send_wr.num_sge = 1;
	send_wr.opcode = IBV_WR_SEND_WITH_IMM;
	send_wr.send_flags = IBV_SEND_SIGNALED;
	send_wr.wr_id = 0;
	send_wr.imm_data = htonl(cm_node->cma_id->qp->qp_num);

	send_wr.wr.ud.ah = ctx->ah[connection_index];
	send_wr.wr.ud.remote_qpn = cm_node->remote_qpn;
	send_wr.wr.ud.remote_qkey = cm_node->remote_qkey;

	sge.length = sizeof(uint32_t);
	sge.lkey = ctx->mr[connection_index]->lkey;
	sge.addr = (uintptr_t)ctx->buf[connection_index];

	rc = ibv_post_send(cm_node->cma_id->qp, &send_wr, &bad_send_wr);
	if (rc) {
		sprintf(error_message,
			"Failed to post send for connection %d for RDMA CM UD "
			"send connection parameters.", connection_index);
		goto error;
	}

	do {
		cqes = ibv_poll_cq(ctx->send_cq, 1, &wc);
	} while (cqes == 0);

	rc = wc.status || wc.opcode != IBV_WC_SEND || wc.wr_id != 0;
	if (rc) {
		sprintf(error_message,
			"Failed to poll CQ.\nBad WQE status when trying to send "
			"UD connection parameters in RDMA CM:\n Status: %d ; ID: %d.",
			(int)wc.status, (int)wc.wr_id);
		goto error;
	}

	return rc;

error:
	return error_handler(error_message);
}

/******************************************************************************
*
******************************************************************************/
int rdma_cm_establish_ud_connection(struct pingpong_context *ctx,
	struct perftest_parameters *user_param, struct rdma_cm_event *event)
{
	int rc = SUCCESS, connection_index, needed;
	char *error_message = "";
	struct cma_node *cm_node;

	needed = user_param->connection_type == UD;

	if (!needed) {
		return rc;
	}

	connection_index = ctx->cma_master.disconnects_left;
	cm_node = &ctx->cma_master.nodes[connection_index];
	cm_node->remote_qpn = event->param.ud.qp_num;
	cm_node->remote_qkey = event->param.ud.qkey;

	ctx->ah[connection_index] = ibv_create_ah(ctx->pd,
		&event->param.ud.ah_attr);
	if (!ctx->ah[connection_index]) {
		error_message = "Failed to create AH for RDMA CM connection.";
		goto error;
	}

	if ((user_param->tst == BW && user_param->duplex)
		|| (user_param->tst == LAT)) {
		rc = rdma_cm_send_ud_connection_parameters(ctx, user_param,
			connection_index);
		if (rc) {
			error_message = "Failed to send UD connection parameters "
				"to the remote node.";
			goto error;
		}
	}

	return rc;

error:
	return error_handler(error_message);
}

/******************************************************************************
*
******************************************************************************/
void rdma_cm_connect_error(struct pingpong_context *ctx)
{
	ctx->cma_master.connects_left--;
}

/******************************************************************************
*
******************************************************************************/
int rdma_cm_address_handler(struct pingpong_context *ctx,
		struct perftest_parameters *user_param, struct rdma_cm_id *cma_id)
{
	int rc;
	char *error_message = "";

	if (user_param->tos != DEF_TOS) {
		rc = rdma_set_option(cma_id, RDMA_OPTION_ID,
			RDMA_OPTION_ID_TOS, &user_param->tos, sizeof(uint8_t));
		if (rc) {
			error_message = \
				"Failed to set ToS(Type of Service) option for RDMA "
				"CM connection.";
			goto error;
		}
	}

	rc = rdma_resolve_route(cma_id, 2000);
	if (rc) {
		error_message = "Failed to resolve RDMA CM route.";
		rdma_cm_connect_error(ctx);
		goto error;
	}

	return rc;

error:
	return error_handler(error_message);
}

/******************************************************************************
*
******************************************************************************/
int rdma_cm_route_handler(struct pingpong_context *ctx,
		struct perftest_parameters *user_param, struct rdma_cm_id *cma_id)
{
	int rc, connection_index;
	char *error_message = "";
	struct rdma_conn_param conn_param;

	ctx->context = cma_id->verbs;
	connection_index = ctx->cma_master.connection_index;

	// Initialization of client contexts in case of first connection:
	if (connection_index == 0) {
		rc = ctx_init(ctx, user_param);
		if (rc) {
			error_message = "Failed to initialize RDMA contexts.";
			goto error;
		}
	}

	ctx->cm_id = cma_id;
	rc = create_qp_main(ctx, user_param, connection_index, 0);
	if (rc) {
		error_message = "Failed to create QP.";
		goto error;
	}

	memset(&conn_param, 0, sizeof conn_param);

	if (user_param->verb == READ || user_param->verb == ATOMIC) {
		conn_param.responder_resources = user_param->out_reads;
		conn_param.initiator_depth = user_param->out_reads;
	}

	conn_param.retry_count = user_param->retry_count;
	conn_param.rnr_retry_count = user_param->retry_count;
	conn_param.private_data = ctx->cma_master.rai->ai_connect;
	conn_param.private_data_len = ctx->cma_master.rai->ai_connect_len;

	rc = rdma_connect(cma_id, &conn_param);
	if (rc) {
		error_message = "Failed to connect through RDMA CM.";
		goto error;
	}

	ctx->cma_master.nodes[connection_index].connected = 1;
	ctx->cma_master.connection_index++;
	return rc;

error:
	rdma_cm_connect_error(ctx);
	return error_handler(error_message);
}

/******************************************************************************
*
******************************************************************************/
int rdma_cm_connection_request_handler(struct pingpong_context *ctx,
		struct perftest_parameters *user_param, struct rdma_cm_id *cma_id)
{
	int rc, connection_index;
	char *error_message = "";
	struct cma_node *cm_node;
	struct rdma_conn_param conn_param;

	connection_index = ctx->cma_master.connection_index;

	if (connection_index == user_param->num_of_qps) {
		goto error_1;
	}

	cm_node = &ctx->cma_master.nodes[connection_index];
	cm_node->cma_id = cma_id;

	ctx->context = cma_id->verbs;
	// Initialization of server contexts in case of first connection:
	if (connection_index == 0) {
		rc = ctx_init(ctx, user_param);
		if (rc) {
			error_message = "Failed to initialize RDMA contexts.";
			goto error_2;
		}
	}

	ctx->cm_id = cm_node->cma_id;
	rc = create_qp_main(ctx, user_param, connection_index, 0);
	if (rc) {
		error_message = "Failed to create QP.";
		goto error_2;
	}

	memset(&conn_param, 0, sizeof(conn_param));

	if (user_param->verb == READ || user_param->verb == ATOMIC) {
		conn_param.responder_resources = user_param->out_reads;
		conn_param.initiator_depth = user_param->out_reads;
	}

	conn_param.retry_count = user_param->retry_count;
	conn_param.rnr_retry_count = user_param->retry_count;

	rc = rdma_cm_request_ud_connection_parameters(ctx, user_param,
		&conn_param);
	if (rc) {
		error_message = \
			"Failed request UD connection parameters for RDMA CM.";
		goto error_2;
	}

	rc = rdma_accept(ctx->cm_id, &conn_param);
	if (rc) {
		error_message = "Failed to accept RDMA CM connection.";
		goto error_2;
	}

	rc = rdma_cm_initialize_ud_connection_parameters(ctx, user_param);
	if (rc) {
		error_message = \
			"Failed to initialize UD connection parameters for RDMA CM.";
		goto error_2;
	}

	ctx->cma_master.nodes[connection_index].connected = 1;
	ctx->cma_master.connection_index++;
	ctx->cma_master.connects_left--;
	return rc;

error_2:
	cm_node->cma_id = NULL;
	rdma_cm_connect_error(ctx);

error_1:
	rdma_reject(ctx->cm_id, NULL, 0);
	return error_handler(error_message);
}

/******************************************************************************
*
******************************************************************************/
int rdma_cm_connection_established_handler(struct pingpong_context *ctx,
		struct perftest_parameters *user_param, struct rdma_cm_event *event)
{
	int rc = SUCCESS;
	char *error_message = "";

	rc = rdma_cm_establish_ud_connection(ctx, user_param, event);
	if (rc) {
		error_message = "Failed to establish UD connection for RDMA CM.";
		goto error;
	}

	if (user_param->machine == CLIENT) {
		ctx->cma_master.connects_left--;
		ctx->cma_master.disconnects_left++;
	}

	return rc;

error:
	rdma_cm_connect_error(ctx);
	return error_handler(error_message);
}

/******************************************************************************
*
******************************************************************************/
int rdma_cm_event_error_handler(struct pingpong_context *ctx,
		struct rdma_cm_event *event)
{
	char error_message[ERROR_MSG_SIZE] = "";

	sprintf(error_message, "RDMA CM event error:\nEvent: %s; error: %d.\n",
		rdma_event_str(event->event), event->status);
	rdma_cm_connect_error(ctx);
	return error_handler(error_message);
}

/******************************************************************************
*
******************************************************************************/
void rdma_cm_disconnect_handler(struct pingpong_context *ctx)
{
	ctx->cma_master.disconnects_left--;
}

/******************************************************************************
*
******************************************************************************/
int rdma_cm_events_dispatcher(struct pingpong_context *ctx,
		struct perftest_parameters *user_param, struct rdma_cm_id *cma_id,
		struct rdma_cm_event *event)
{
	int rc = SUCCESS;

	switch (event->event) {
	case RDMA_CM_EVENT_ADDR_RESOLVED:
		rc = rdma_cm_address_handler(ctx, user_param, cma_id);
		break;
	case RDMA_CM_EVENT_ROUTE_RESOLVED:
		rc = rdma_cm_route_handler(ctx, user_param, cma_id);
		break;
	case RDMA_CM_EVENT_CONNECT_REQUEST:
		rc = rdma_cm_connection_request_handler(ctx, user_param, cma_id);
		break;
	case RDMA_CM_EVENT_ESTABLISHED:
		rc = rdma_cm_connection_established_handler(ctx, user_param, event);
		break;
	case RDMA_CM_EVENT_ADDR_ERROR:
	case RDMA_CM_EVENT_ROUTE_ERROR:
	case RDMA_CM_EVENT_CONNECT_ERROR:
	case RDMA_CM_EVENT_UNREACHABLE:
	case RDMA_CM_EVENT_REJECTED:
		rc = rdma_cm_event_error_handler(ctx, event);
		break;
	case RDMA_CM_EVENT_DISCONNECTED:
		rdma_cm_disconnect_handler(ctx);
		break;
	case RDMA_CM_EVENT_DEVICE_REMOVAL:
		/* Cleanup will occur after test completes. */
		break;
	default:
		break;
	}

	return rc;
}

/******************************************************************************
*
******************************************************************************/
int rdma_cm_connect_events(struct pingpong_context *ctx,
		struct perftest_parameters *user_param)
{
	int rc = SUCCESS;
	char *error_message = "";
	struct rdma_cm_event *event;

	while (ctx->cma_master.connects_left) {
		rc = rdma_get_cm_event(ctx->cma_master.channel, &event);
		if (rc) {
			error_message = "Failed to get RDMA CM event.";
			goto error;
		}

		rc = rdma_cm_events_dispatcher(ctx, user_param, event->id, event);
		if (rc) {
			error_message = "Failed to handle RDMA CM event.";
			goto ack;
		}

		rc = rdma_ack_cm_event(event);
		if (rc) {
			error_message = "Failed to ACK RDMA CM event after handling.";
			goto error;
		}
	}

	return rc;
ack:
	rdma_ack_cm_event(event);
error:
	return error_handler(error_message);
}

/******************************************************************************
*
******************************************************************************/
int rdma_cm_disconnect_nodes(struct pingpong_context *ctx,
		struct perftest_parameters *user_param)
{
	int rc = SUCCESS, i;
	char *error_message = "";
	struct rdma_cm_event *event;

	if (!ctx->cma_master.disconnects_left
		|| user_param->connection_type == UD)
		return rc;

	for (i = 0; i < user_param->num_of_qps; i++) {
		if (!ctx->cma_master.nodes[i].connected) {
			continue;
		}

		ctx->cma_master.nodes[i].connected = 0;
		rc = rdma_disconnect(ctx->cma_master.nodes[i].cma_id);
		if (rc) {
			error_message = "Failed to disconnect RDMA CM connection.";
			goto error;
		}
	}

	while (ctx->cma_master.disconnects_left) {
		rc = rdma_get_cm_event(ctx->cma_master.channel, &event);
		if (rc) {
			error_message = "Failed to get RDMA CM event.";
			goto error;
		}

		rc = rdma_cm_events_dispatcher(ctx, user_param, event->id, event);
		if (rc) {
			error_message = "Failed to handle RDMA CM event.";
			goto ack;
		}

		rc = rdma_ack_cm_event(event);
		if (rc) {
			error_message = "Failed to ACK RDMA CM event after handling.";
			goto error;
		}
	}

	return rc;
ack:
	rdma_ack_cm_event(event);
error:
	return error_handler(error_message);
}

/******************************************************************************
*
******************************************************************************/
int rdma_cm_server_connection(struct pingpong_context *ctx,
		struct perftest_parameters *user_param, struct rdma_addrinfo *hints)
{
	int rc;
	char error_message[ERROR_MSG_SIZE] = "";
	struct rdma_cm_id *listen_id;

	rc = rdma_create_id(ctx->cma_master.channel, &listen_id, &ctx->cma_master,
		hints->ai_port_space);
	if (rc) {
		sprintf(error_message, "Failed to create RDMA CM server control ID.");
		goto error;
	}

	hints->ai_flags |= RAI_PASSIVE;
	rc = rdma_cm_get_rdma_address(user_param, hints, &ctx->cma_master.rai);
	if (rc) {
		sprintf(error_message,
			"Failed to get RDMA CM address - Error: %s.", gai_strerror(rc));
		goto error;
	}

	rc = rdma_bind_addr(listen_id, ctx->cma_master.rai->ai_src_addr);
	if (rc) {
		sprintf(error_message,
			"Failed to bind RDMA CM address on the server.");
		goto error;
	}

	rc = rdma_listen(listen_id, 0);
	if (rc) {
		sprintf(error_message,
			"Failed to listen on RDMA CM server listen ID.");
		goto error;
	}

	rc = rdma_cm_connect_events(ctx, user_param);
	if (rc) {
		goto error;
	}

	rc = rdma_destroy_id(listen_id);
	if (rc) {
		sprintf(error_message, "Failed to destroy RDMA CM server listen ID.");
		goto error;
	}

	return rc;

error:
	return error_handler(error_message);
}

/******************************************************************************
*
******************************************************************************/
int _rdma_cm_client_connection(struct pingpong_context *ctx,
		struct perftest_parameters *user_param, struct rdma_addrinfo *hints)
{
	int i, rc;
	char error_message[ERROR_MSG_SIZE] = "";

	rc = rdma_cm_get_rdma_address(user_param, hints, &ctx->cma_master.rai);
	if (rc) {
		sprintf(error_message,
			"Failed to get RDMA CM address - Error: %s.", gai_strerror(rc));
		goto error;
	}

	for (i = 0; i < user_param->num_of_qps; i++) {
		rc = rdma_resolve_addr(ctx->cma_master.nodes[i].cma_id,
			ctx->cma_master.rai->ai_src_addr,
			ctx->cma_master.rai->ai_dst_addr, 2000);
		if (rc) {
			sprintf(error_message, "Failed to resolve RDMA CM address.");
			rdma_cm_connect_error(ctx);
			goto error;
		}
	}

	rc = rdma_cm_connect_events(ctx, user_param);
	if (rc) {
		sprintf(error_message, "Failed to connect RDMA CM events.");
		goto error;
	}

	return rc;

error:
	return error_handler(error_message);
}

/******************************************************************************
*
******************************************************************************/
int rdma_cm_client_connection(struct pingpong_context *ctx,
		struct perftest_parameters *user_param, struct rdma_addrinfo *hints)
{
	int i, rc, max_retries = 10, delay = 100000;
	char error_message[ERROR_MSG_SIZE] = "";

	for (i = 0; i < max_retries; i++) {
		rc = _rdma_cm_client_connection(ctx, user_param, hints);
		if (!rc) {
			return rc;
		}

		rc = rdma_cm_destroy_cma(ctx, user_param);
		if (rc) {
			sprintf(error_message, "Failed to destroy RDMA CM contexts.");
			goto error;
		}
		usleep(delay);
	}

	sprintf(error_message,
		"Failed to connect RDMA CM client, tried %d times.", max_retries);

error:
	return error_handler(error_message);
}

/******************************************************************************
*
******************************************************************************/
int create_rdma_cm_connection(struct pingpong_context *ctx,
		struct perftest_parameters *user_param, struct perftest_comm *comm,
		struct pingpong_dest *my_dest, struct pingpong_dest *rem_dest)
{
	int rc;
	char *error_message = "";
	struct rdma_addrinfo hints;

	memset(&hints, 0, sizeof(hints));
	ctx->cma_master.connects_left = user_param->num_of_qps;

	ctx->cma_master.channel = rdma_create_event_channel();
	if (!ctx->cma_master.channel) {
		error_message = "Failed to create RDMA CM event channel.";
		goto error;
	}

	rc = rdma_cm_allocate_nodes(ctx, user_param, &hints);
	if (rc) {
		error_message = "Failed to allocate RDMA CM nodes.";
		goto error;
	}

	rc = ctx_hand_shake(comm, &my_dest[0], &rem_dest[0]);
	if (rc) {
		error_message = "Failed to sync between client and server "
			"before creating RDMA CM connection.";
		goto error;
	}

	if (user_param->machine == CLIENT) {
		rc = rdma_cm_client_connection(ctx, user_param, &hints);
	} else {
		rc = rdma_cm_server_connection(ctx, user_param, &hints);
	}

	if (rc) {
		error_message = "Failed to create RDMA CM connection.";
		goto error;
	}

	rc = ctx_hand_shake(comm, &my_dest[0], &rem_dest[0]);
	if (rc) {
		error_message = "Failed to sync between client and server "
			"after creating RDMA CM connection.";
		goto error;
	}

	return rc;

error:
	return error_handler(error_message);
}


/******************************************************************************
 * End
 ******************************************************************************/<|MERGE_RESOLUTION|>--- conflicted
+++ resolved
@@ -15,9 +15,6 @@
 #include <sys/socket.h>
 #include <netdb.h>
 #include "perftest_communication.h"
-#ifdef HAVE_SRD
-#include <infiniband/efadv.h>
-#endif
 #if defined(__FreeBSD__)
 #include <ctype.h>
 #endif
@@ -1786,94 +1783,19 @@
 			user_param->size = RAWETH_MIN_MSG_SIZE;
 		}
 	} else if (user_param->connection_type == SRD) {
-		if (user_param->verb == SEND) {
-			struct ibv_port_attr port_attr;
-
-			if (ibv_query_port(context, user_param->ib_port, &port_attr)) {
-				fprintf(stderr, " Error when trying to query port\n");
-				exit(1);
+		struct ibv_port_attr port_attr;
+
+		if (ibv_query_port(context, user_param->ib_port, &port_attr)) {
+			fprintf(stderr, " Error when trying to query port\n");
+			exit(1);
+		}
+
+		if (user_param->size > port_attr.max_msg_sz) {
+			if (user_param->test_method == RUN_ALL) {
+				fprintf(stderr, " Max msg size is %u\n", port_attr.max_msg_sz);
+				fprintf(stderr, " Changing to this size\n");
 			}
-<<<<<<< HEAD
-
-			if (user_param->size > port_attr.max_msg_sz) {
-				if (user_param->test_method == RUN_ALL || !user_param->req_size) {
-					fprintf(stderr, " Max msg size is %u\n",
-						port_attr.max_msg_sz);
-					fprintf(stderr, " Changing to this size\n");
-					user_param->size = port_attr.max_msg_sz;
-				} else {
-					fprintf(stderr," Max message size in SRD cannot be greater than %u \n",
-						port_attr.max_msg_sz);
-					return FAILURE;
-				}
-			}
-		} else if (user_param->verb == READ) {
-#ifdef HAVE_SRD_WITH_RDMA_READ
-			struct efadv_device_attr efa_device_attr = {};
-
-			if (efadv_query_device(context, &efa_device_attr, sizeof(efa_device_attr))) {
-				fprintf(stderr, " Error when trying to query EFA device\n");
-				exit(1);
-			}
-			if (!(efa_device_attr.device_caps & EFADV_DEVICE_ATTR_CAPS_RDMA_READ)) {
-				fprintf(stderr, "Read verb is not supported with this EFA device\n");
-				exit(1);
-			}
-			if (user_param->size > efa_device_attr.max_rdma_size) {
-				if (user_param->test_method == RUN_ALL || !user_param->req_size) {
-					fprintf(stderr, " Max RDMA request size is %u\n",
-						efa_device_attr.max_rdma_size);
-					fprintf(stderr, " Changing to this size\n");
-					user_param->size = efa_device_attr.max_rdma_size;
-				} else {
-					fprintf(stderr," Max RDMA read size in SRD cannot be greater than %u\n",
-						efa_device_attr.max_rdma_size);
-					return FAILURE;
-				}
-			}
-=======
-
-			if (user_param->size > port_attr.max_msg_sz) {
-				if (user_param->test_method == RUN_ALL || !user_param->req_size) {
-					fprintf(stderr, " Max msg size is %u\n",
-						port_attr.max_msg_sz);
-					fprintf(stderr, " Changing to this size\n");
-					user_param->size = port_attr.max_msg_sz;
-				} else {
-					fprintf(stderr," Max message size in SRD cannot be greater than %u \n",
-						port_attr.max_msg_sz);
-					return FAILURE;
-				}
-			}
-		} else if (user_param->verb == READ) {
-#ifdef HAVE_SRD_WITH_RDMA_READ
-			struct efadv_device_attr efa_device_attr = {};
-
-			if (efadv_query_device(context, &efa_device_attr, sizeof(efa_device_attr))) {
-				fprintf(stderr, " Error when trying to query EFA device\n");
-				exit(1);
-			}
-			if (!(efa_device_attr.device_caps & EFADV_DEVICE_ATTR_CAPS_RDMA_READ)) {
-				fprintf(stderr, "Read verb is not supported with this EFA device\n");
-				exit(1);
-			}
-			if (user_param->size > efa_device_attr.max_rdma_size) {
-				if (user_param->test_method == RUN_ALL || !user_param->req_size) {
-					fprintf(stderr, " Max RDMA request size is %u\n",
-						efa_device_attr.max_rdma_size);
-					fprintf(stderr, " Changing to this size\n");
-					user_param->size = efa_device_attr.max_rdma_size;
-				} else {
-					fprintf(stderr," Max RDMA read size in SRD cannot be greater than %u\n",
-						efa_device_attr.max_rdma_size);
-					return FAILURE;
-				}
-			}
->>>>>>> 54b25983
-#else
-			fprintf(stderr, "SRD connection not possible in READ verb\n");
-			exit(1);
-#endif
+			user_param->size = port_attr.max_msg_sz;
 		}
 	}
 
