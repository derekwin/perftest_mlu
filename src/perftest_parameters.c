#include <stdio.h>
#include <stdlib.h>
#include <string.h>
#include <getopt.h>
#include <limits.h>
#include <arpa/inet.h>
#if defined(__FreeBSD__)
#include <netinet/in.h>
#include <sys/socket.h>
#endif
#include "perftest_parameters.h"
#include "raw_ethernet_resources.h"
#include<math.h>
#define MAC_LEN (17)
#define ETHERTYPE_LEN (6)
#define MAC_ARR_LEN (6)
#define HEX_BASE (16)
static const char *connStr[] = {"RC","UC","UD","RawEth","XRC","DC","SRD"};
static const char *testsStr[] = {"Send","RDMA_Write","RDMA_Read","Atomic"};
static const char *portStates[] = {"Nop","Down","Init","Armed","","Active Defer"};
static const char *qp_state[] = {"OFF","ON"};
static const char *exchange_state[] = {"Ethernet","rdma_cm"};
static const char *atomicTypesStr[] = {"CMP_AND_SWAP","FETCH_AND_ADD"};

/******************************************************************************
 * parse_mac_from_str.
 *
 * Description : parse string by format of"XX:XX:XX:XX:XX:XX" to uint8_t array in size 6 for MAC adderes
 *
 *  Parameters :
 *		mac - char*.
 *		*addr - pointer to output array
 *
 * Return Value : SUCCESS, FAILURE.
 ******************************************************************************/
#if defined(__FreeBSD__)
#define strdupa(_s)                                             \
({                                                              \
        char *_d;                                               \
        int _len;                                               \
                                                                \
        _len = strlen(_s) + 1;                                  \
        _d = alloca(_len);                                      \
        if (_d)                                                 \
                memcpy(_d, _s, _len);                           \
        _d;                                                     \
})
#endif

static int parse_mac_from_str(char *mac, u_int8_t *addr)
{
	char tmpMac[MAC_LEN+1];
	char *tmpField;
	int fieldNum = 0;

	if (strlen(mac) != MAC_LEN) {
		fprintf(stderr, "invalid MAC length\n");
		return FAILURE;
	}
	if (addr == NULL) {
		fprintf(stderr, "invalid  output addr array\n");
		return FAILURE;
	}

	strcpy(tmpMac, mac);
	tmpField = strtok(tmpMac, ":");
	while (tmpField != NULL && fieldNum < MAC_ARR_LEN) {
		char *chk;
		int tmpVal;
		tmpVal = strtoul(tmpField, &chk, HEX_BASE);
		if (tmpVal > 0xff) {
			fprintf(stderr, "field %d value %X out of range\n", fieldNum, tmpVal);
			return FAILURE;
		}
		if (*chk != 0) {
			fprintf(stderr, "Non-digit character %c (%0x) detected in field %d\n", *chk, *chk, fieldNum);
			return FAILURE;
		}
		addr[fieldNum++] = (u_int8_t) tmpVal;
		tmpField = strtok(NULL, ":");
	}
	if (tmpField != NULL || fieldNum != MAC_ARR_LEN) {
		fprintf(stderr, "MAC address longer than six fields\n");
		return FAILURE;
	}
	return SUCCESS;
}
static int parse_ethertype_from_str(char *ether_str, uint16_t *ethertype_val)
{
	if (strlen(ether_str) != ETHERTYPE_LEN) {
		fprintf(stderr, "invalid ethertype length\n");
		return FAILURE;
	}
	*ethertype_val = strtoul(ether_str, NULL, HEX_BASE);
	if (!*ethertype_val)
		return FAILURE;
	return SUCCESS;
}

/******************************************************************************
  parse_ip_from_str.
 *
 * Description : Convert from presentation format of an Internet number in nuffer
 starting at CP to the binary network format and store result for
 interface type AF in buffer starting at BUF.
 *
 *  Parameters :
 *		*ip - char* ip string.
 *		*addr - pointer to output array
 *
 * Return Value : SUCCESS, FAILURE.
 *
 ******************************************************************************/
int parse_ip_from_str(char *ip, u_int32_t *addr)
{
	return inet_pton(AF_INET, ip, addr);
}

/******************************************************************************/
int parse_ip6_from_str(char *ip6, struct in6_addr *addr)
{
	return inet_pton(AF_INET6, ip6, addr);
}

/******************************************************************************
  check_valid_udp_port.
 ******************************************************************************/
int check_if_valid_udp_port(int udp_port)
{
	return ON;
}
/******************************************************************************
  get cache line size from system
 ******************************************************************************/
static int get_cache_line_size()
{
	int size = 0;
 #if !defined(__FreeBSD__)
	size = sysconf(_SC_LEVEL1_DCACHE_LINESIZE);
	if (size == 0) {
		#if defined(__sparc__) && defined(__arch64__)
		char* file_name =
			"/sys/devices/system/cpu/cpu0/l2_cache_line_size";
		#else
		char* file_name =
			"/sys/devices/system/cpu/cpu0/cache/index0/coherency_line_size";
		#endif

		FILE *fp;
		char line[10];
		fp = fopen(file_name, "r");
		if (fp == NULL) {
			return DEF_CACHE_LINE_SIZE;
		}
		if(fgets(line,10,fp) != NULL) {
			size = atoi(line);
			fclose(fp);
		}
	}
#endif
	if (size <= 0)
		size = DEF_CACHE_LINE_SIZE;

	return size;
}
/******************************************************************************
 *
 ******************************************************************************/
static void usage(const char *argv0, VerbType verb, TestType tst, int connection_type)
{
	printf("Usage:\n");

	if (tst != FS_RATE) {
		printf("  %s            start a server and wait for connection\n", argv0);
		printf("  %s <host>     connect to server at <host>\n", argv0);
	} else
		printf("  %s             run a server to measure FS rate \n", argv0);

	printf("\n");
	printf("Options:\n");

	if (verb != ATOMIC && connection_type != RawEth) {
		printf("  -a, --all ");
		printf(" Run sizes from 2 till 2^23\n");
	}

	if (verb == ATOMIC) {
		printf("  -A, --atomic_type=<type> ");
		printf(" type of atomic operation from {CMP_AND_SWAP,FETCH_AND_ADD} (default FETCH_AND_ADD)\n");
	}

	if (tst == BW) {
		printf("  -b, --bidirectional ");
		printf(" Measure bidirectional bandwidth (default unidirectional)\n");
	}

	if (connection_type != RawEth) {
		if (verb == SEND) {
			printf("  -c, --connection=<RC/XRC/UC/UD/DC/SRD> ");
			printf(" Connection type RC/XRC/UC/UD/DC/SRD (default RC)\n");
		} else 	if (verb == WRITE) {
			printf("  -c, --connection=<RC/XRC/UC/DC> ");
			printf(" Connection type RC/XRC/UC/DC (default RC)\n");
		} else if (verb == READ || verb == ATOMIC) {
			printf("  -c, --connection=<RC/XRC/DC> ");
			printf(" Connection type RC/XRC/DC (default RC)\n");
		}
	}

	if (tst == LAT) {
		printf("  -C, --report-cycles ");
		printf(" report times in cpu cycle units (default microseconds)\n");
	}

	printf("  -d, --ib-dev=<dev> ");
	printf(" Use IB device <dev> (default first device found)\n");

	printf("  -D, --duration ");
	printf(" Run test for a customized period of seconds.\n");

	if (verb != WRITE && connection_type != RawEth) {
		printf("  -e, --events ");
		printf(" Sleep on CQ events (default poll)\n");

		printf("  -X, --vector=<completion vector> ");
		printf(" Set <completion vector> used for events\n");
	}

	printf("  -f, --margin ");
	printf(" measure results within margins. (default=2sec)\n");

	printf("  -F, --CPU-freq ");
	printf(" Do not show a warning even if cpufreq_ondemand module is loaded, and cpu-freq is not on max.\n");

	if (verb == SEND && tst != FS_RATE) {
		printf("  -g, --mcg ");
		printf(" Send messages to multicast group with 1 QP attached to it.\n");
	}

	printf("  -h, --help ");
	printf(" Show this help screen.\n");

	if (tst == LAT || tst == LAT_BY_BW || tst == FS_RATE) {
		printf("  -H, --report-histogram ");
		printf(" Print out all results (default print summary only)\n");
	}

	printf("  -i, --ib-port=<port> ");
	printf(" Use port <port> of IB device (default %d)\n",DEF_IB_PORT);

	if (verb != READ && verb != ATOMIC) {
		printf("  -I, --inline_size=<size> ");
		printf(" Max size of message to be sent in inline\n");
	}

	if (tst == BW || tst == LAT_BY_BW) {
		printf("  -l, --post_list=<list size>");
		printf(" Post list of WQEs of <list size> size (instead of single post)\n");
	}

	if (tst != FS_RATE) {
		printf("  -L, --hop_limit=<hop_limit> ");
		printf(" Set hop limit value (ttl for IPv4 RawEth QP). Values 0-255 (default %d)\n", DEF_HOP_LIMIT);

		if (connection_type == RawEth) {
			printf("  -m, --mtu=<mtu> ");
			printf(" MTU size : 64 - 9600 (default port mtu)\n");
		} else {
			printf("  -m, --mtu=<mtu> ");
			printf(" MTU size : 256 - 4096 (default port mtu)\n");
		}

		if (verb == SEND) {
			printf("  -M, --MGID=<multicast_gid> ");
			printf(" In multicast, uses <multicast_gid> as the group MGID.\n");
		}
	}

	printf("  -n, --iters=<iters> ");
	printf(" Number of exchanges (at least %d, default %d)\n", MIN_ITER, ((verb == WRITE) && (tst == BW)) ? DEF_ITERS_WB : DEF_ITERS);

	if (tst == BW) {
		printf("  -N, --noPeak");
		printf(" Cancel peak-bw calculation (default with peak up to iters=20000)\n");
	}

	if (verb == READ || verb == ATOMIC) {
		printf("  -o, --outs=<num> ");
		printf(" num of outstanding read/atom(default max of device)\n");
	}

	if (tst == BW && connection_type != RawEth) {
		printf("  -O, --dualport ");
		printf(" Run test in dual-port mode.\n");
	}

	printf("  -p, --port=<port> ");
	printf(" Listen on/connect to port <port> (default %d)\n",DEF_PORT);

	if (tst == BW ) {
		printf("  -q, --qp=<num of qp's>  Num of qp's(default %d)\n", DEF_NUM_QPS);
	}

	if (tst == BW) {
		printf("  -Q, --cq-mod ");
		printf(" Generate Cqe only after <--cq-mod> completion\n");
	}

	if (verb == SEND && tst != FS_RATE) {
		printf("  -r, --rx-depth=<dep> ");
		printf(" Rx queue size (default %d).",DEF_RX_SEND);
		printf(" If using srq, rx-depth controls max-wr size of the srq\n");
	}

	if (connection_type != RawEth) {
		printf("  -R, --rdma_cm ");
		printf(" Connect QPs with rdma_cm and run test on those QPs\n");
	}

	if (verb != ATOMIC) {
		printf("  -s, --size=<size> ");
		printf(" Size of message to exchange (default %d)\n", tst == LAT ? DEF_SIZE_LAT : DEF_SIZE_BW);
	}

	if (tst != FS_RATE) {
		printf("  -S, --sl=<sl> ");
		printf(" SL (default %d)\n",DEF_SL);

		if (tst == BW || tst == LAT_BY_BW) {
			printf("  -t, --tx-depth=<dep> ");
			printf(" Size of tx queue (default %d)\n", tst == LAT ? DEF_TX_LAT : DEF_TX_BW);
		}

		printf("  -T, --tos=<tos value> ");
		printf(" Set <tos_value> to RDMA-CM QPs. available only with -R flag. values 0-256 (default off)\n");
	}

	printf("  -u, --qp-timeout=<timeout> ");
	printf(" QP timeout, timeout value is 4 usec * 2 ^(timeout), default %d\n",DEF_QP_TIME);

	if (tst == LAT || tst == LAT_BY_BW || tst == FS_RATE) {
		printf("  -U, --report-unsorted ");
		printf(" (implies -H) print out unsorted results (default sorted)\n");
	}

	printf("  -V, --version ");
	printf(" Display version number\n");

	if (tst == BW) {
		printf("  -w, --limit_bw=<value> ");
		printf(" Set verifier limit for bandwidth\n");
	}

	printf("  -W, --report-counters=<list of counter names> ");
	printf(" Report performance counter change (example: \"counters/port_xmit_data,hw_counters/out_of_buffer\")\n");

	if (connection_type != RawEth) {
		printf("  -x, --gid-index=<index> ");
		printf(" Test uses GID with GID index (Default : IB - no gid . ETH - 0)\n");
	}

	if (tst == BW) {
		printf("  -y, --limit_msgrate=<value> ");
		printf(" Set verifier limit for Msg Rate\n");
	}

	if (connection_type != RawEth) {
		printf("  -z, --com_rdma_cm ");
		printf(" Communicate with rdma_cm module to exchange data - use regular QPs\n");
	}

	/*Long flags*/
	putchar('\n');

	printf("      --cpu_util ");
	printf(" Show CPU Utilization in report, valid only in Duration mode \n");

	if (tst != FS_RATE) {
		printf("      --dlid ");
		printf(" Set a Destination LID instead of getting it from the other side.\n");
	}

	if (connection_type != RawEth) {
		printf("      --dont_xchg_versions ");
		printf(" Do not exchange versions and MTU with other side \n");
	}

	if (tst != FS_RATE) {
		printf("      --force-link=<value> ");
		printf(" Force the link(s) to a specific type: IB or Ethernet.\n");
	}

	if (verb != WRITE) {
		printf("      --inline_recv=<size> ");
		printf(" Max size of message to be sent in inline receive\n");
	}
	if (verb == SEND) {
		printf("      --use-srq ");
		printf(" Use a Shared Receive Queue. --rx-depth controls max-wr size of the SRQ \n");
	}

	if (connection_type != RawEth) {
		printf("      --ipv6 ");
		printf(" Use IPv6 GID. Default is IPv4\n");
	}

	if (tst == LAT) {
		printf("      --latency_gap=<delay_time> ");
		printf(" delay time between each post send\n");
	}

	if (connection_type != RawEth) {
		printf("      --mmap=file ");
		printf(" Use an mmap'd file as the buffer for testing P2P transfers.\n");
		printf("      --mmap-offset=<offset> ");
		printf(" Use an mmap'd file as the buffer for testing P2P transfers.\n");
	}

	if (tst == BW) {
		printf("      --mr_per_qp ");
		printf(" Create memory region for each qp.\n");
	}

	#if defined HAVE_EX_ODP
	printf("      --odp ");
	printf(" Use On Demand Paging instead of Memory Registration.\n");
	#endif

	printf("      --output=<units>");
	printf(" Set verbosity output level: bandwidth , message_rate, latency \n");
	printf(" Latency measurement is Average calculation \n");

	printf("      --use_old_post_send");
	printf(" Use old post send flow (ibv_post_send).\n");

	if (tst != FS_RATE) {
		printf("      --perform_warm_up");
		printf(" Perform some iterations before start measuring in order to warming-up memory cache, valid in Atomic, Read and Write BW tests\n");

		printf("      --pkey_index=<pkey index> PKey index to use for QP\n");
	}

	if ( tst == BW ) {
		printf("      --report-both ");
		printf(" Report RX & TX results separately on Bidirectinal BW tests\n");

		printf("      --report_gbits ");
		printf(" Report Max/Average BW of test in Gbit/sec (instead of MB/sec)\n");
		printf("        Note: MB=2^20 byte, while Gb=10^9 bits. Use these formulas for conversion:\n");
		printf("        Factor=10^9/(2^20*8)=119.2; MB=Gb_result * factor; Gb=MB_result / factor\n");

		if (connection_type != RawEth) {
			printf("      --report-per-port ");
			printf(" Report BW data on both ports when running Dualport and Duration mode\n");
		}

		printf("      --reversed ");
		printf(" Reverse traffic direction - Server send to client\n");

		printf("      --run_infinitely ");
		printf(" Run test forever, print results every <duration> seconds\n");
	}

	if (connection_type != RawEth) {
		printf("      --retry_count=<value> ");
		printf(" Set retry count value in rdma_cm mode\n");
	}

	if (tst != FS_RATE) {
		printf("      --tclass=<value> ");
		printf(" Set the Traffic Class in GRH (if GRH is in use)\n");

		#ifdef HAVE_CUDA
		printf("      --use_cuda=<cuda device id>");
		printf(" Use CUDA specific device for GPUDirect RDMA testing\n");
		#endif

		printf("      --use_hugepages ");
		printf(" Use Hugepages instead of contig, memalign allocations.\n");
	}

	if (tst == BW || tst == LAT_BY_BW) {
		printf("      --wait_destroy=<seconds> ");
		printf(" Wait <seconds> before destroying allocated resources (QP/CQ/PD/MR..)\n");

		#if defined HAVE_RO
		printf("      --disable_pcie_relaxed");
		printf(" Disable PCIe relaxed ordering\n");
		#endif
		printf("\n Rate Limiter:\n");
		printf("      --burst_size=<size>");
		printf(" Set the amount of messages to send in a burst when using rate limiter\n");

		printf("      --typical_pkt_size=<bytes>");
		printf(" Set the size of packet to send in a burst. Only supports PP rate limiter\n");

		printf("      --rate_limit=<rate>");
		printf(" Set the maximum rate of sent packages. default unit is [Gbps]. use --rate_units to change that.\n");

		printf("      --rate_units=<units>");
		printf(" [Mgp] Set the units for rate limit to MBps (M), Gbps (g) or pps (p). default is Gbps (g).\n");
		printf("        Note (1): pps not supported with HW limit.\n");
		printf("        Note (2): When using PP rate_units is forced to Kbps.\n");

		printf("      --rate_limit_type=<type>");
		printf(" [HW/SW/PP] Limit the QP's by HW, PP or by SW. Disabled by default. When rate_limit is not specified HW limit is Default.\n");
		printf("        Note: in Latency under load test SW rate limit is forced\n");

	}
	#if defined HAVE_OOO_ATTR
	printf("      --use_ooo ");
	printf(" Use out of order data placement\n");
	#endif
	putchar('\n');
}
/******************************************************************************
  usage
 ******************************************************************************/
void usage_raw_ethernet(TestType tst)
{
	printf("  Raw Ethernet options :\n");
	printf("  -B, --source_mac ");
	printf(" source MAC address by this format XX:XX:XX:XX:XX:XX **MUST** be entered \n");

	printf("  -E, --dest_mac ");
	printf(" destination MAC address by this format XX:XX:XX:XX:XX:XX **MUST** be entered \n");

	printf("  -G, --use_rss ");
	printf(" use RSS on server side. need to open 2^x qps (using -q flag. default is -q 2). open 2^x clients that transmit to this server\n");

	printf("  -J, --dest_ip ");
	#ifdef HAVE_IPV6
	printf(" destination ip address by this format X.X.X.X for IPv4 or X:X:X:X:X:X for IPv6 (using to send packets with IP header)\n");
	#else
	printf(" destination ip address by this format X.X.X.X (using to send packets with IP header)\n");
	#endif

	printf("  -j, --source_ip ");
	#ifdef HAVE_IPV6
	printf(" source ip address by this format X.X.X.X for IPv4 or X:X:X:X:X:X for IPv6 (using to send packets with IP header)\n");
	#else
	printf(" source ip address by this format X.X.X.X (using to send packets with IP header)\n");
	#endif

	printf("  -K, --dest_port ");
	printf(" destination port number (using to send packets with UDP header as default, or you can use --tcp flag to send TCP Header)\n");

	printf("  -k, --source_port ");
	printf(" source port number (using to send packets with UDP header as default, or you can use --tcp flag to send TCP Header)\n");

	printf("  -Y, --ethertype ");
	printf(" ethertype value in the ethernet frame by this format 0xXXXX\n");

	printf("  -Z, --server ");
	printf(" choose server side for the current machine (--server/--client must be selected )\n");

	printf("      --vlan_en ");
	printf(" insert vlan tag in ethernet header.\n");

	printf("      --vlan_pcp ");
	printf(" specify vlan_pcp value for vlan tag, 0~7. 8 means different vlan_pcp for each packet\n");

	if (tst != FS_RATE) {
		printf("  -P, --client ");
		printf(" choose client side for the current machine (--server/--client must be selected)\n");

		printf("  -v, --mac_fwd ");
		printf(" run mac forwarding test \n");

		printf("      --flows");
		printf(" set number of TCP/UDP flows, starting from <src_port, dst_port>. \n");

		printf("      --flows_burst");
		printf(" set number of burst size per TCP/UDP flow. \n");

		printf("      --promiscuous");
		printf(" run promiscuous mode.\n");

		printf("      --reply_every ");
		printf(" in latency test, receiver pong after number of received pings\n");

		#if defined HAVE_SNIFFER
		printf("      --sniffer");
		printf(" run sniffer mode.\n");
		#endif

		printf("      --flow_label ");
		printf(" IPv6 flow label\n");

	}

	printf("      --tcp ");
	printf(" send TCP Packets. must include IP and Ports information.\n");

	#ifdef HAVE_IPV6
	printf("      --raw_ipv6 ");
	printf(" send IPv6 Packets.\n");
	#endif

	if (tst == BW) {
		printf("      --raw_mcast ");
		printf(" send raw ethernet multicast traffic. No need to specify dest MAC address\n");
	}

	printf("\n");

}
/******************************************************************************
 *
 ******************************************************************************/
static void init_perftest_params(struct perftest_parameters *user_param)
{
	user_param->port		= DEF_PORT;
	user_param->ib_port		= DEF_IB_PORT;
	user_param->ib_port2		= DEF_IB_PORT2;
	user_param->link_type		= LINK_UNSPEC;
	user_param->link_type2		= LINK_UNSPEC;
	user_param->size		= (user_param->tst == BW ) ? DEF_SIZE_BW : DEF_SIZE_LAT;
	user_param->tx_depth		= (user_param->tst == BW || user_param->tst == LAT_BY_BW ) ? DEF_TX_BW : DEF_TX_LAT;
	user_param->qp_timeout		= DEF_QP_TIME;
	user_param->test_method		= RUN_REGULAR;
	user_param->cpu_freq_f		= OFF;
	user_param->connection_type	= (user_param->connection_type == RawEth) ? RawEth : RC;
	user_param->use_event		= OFF;
	user_param->eq_num		= 0;
	user_param->use_eq_num		= OFF;
	user_param->num_of_qps		= DEF_NUM_QPS;
	user_param->gid_index		= DEF_GID_INDEX;
	user_param->gid_index2		= DEF_GID_INDEX;
	user_param->use_gid_user	= 0;
	user_param->inline_size		= DEF_INLINE;
	user_param->use_mcg		= OFF;
	user_param->use_rdma_cm		= OFF;
	user_param->work_rdma_cm	= OFF;
	user_param->rx_depth		= user_param->verb == SEND ? DEF_RX_SEND : DEF_RX_RDMA;
	user_param->duplex		= OFF;
	user_param->noPeak		= OFF;
	user_param->req_cq_mod		= 0;
	user_param->req_size 		= 0;
	user_param->cq_mod		= DEF_CQ_MOD;
	user_param->iters		= (user_param->tst == BW && user_param->verb == WRITE) ? DEF_ITERS_WB : DEF_ITERS;
	user_param->dualport		= OFF;
	user_param->post_list		= 1;
	user_param->use_srq		= OFF;
	user_param->use_xrc		= OFF;
	user_param->use_rss		= OFF;
	user_param->srq_exists		= OFF;
	user_param->duration		= DEF_DURATION;
	user_param->margin		= DEF_INIT_MARGIN;
	user_param->test_type		= ITERATIONS;
	user_param->state		= START_STATE;
	user_param->tos			= DEF_TOS;
	user_param->hop_limit		= DEF_HOP_LIMIT;
	user_param->mac_fwd		= OFF;
	user_param->report_fmt		= MBS;
	user_param->report_both		= OFF;
	user_param->is_reversed		= OFF;
	user_param->is_limit_bw		= OFF;
	user_param->limit_bw		= 0;
	user_param->is_limit_msgrate	= OFF;
	user_param->limit_msgrate	= 0;
	user_param->pkey_index		= 0;
	user_param->raw_qos		= 0;
	user_param->inline_recv_size	= 0;
	user_param->tcp			= 0;
	user_param->burst_size		= 0;
	user_param->typical_pkt_size	= 0;
	user_param->rate_limit		= 0;
	user_param->valid_hw_rate_limit_index = 0;
	user_param->rate_units		= GIGA_BIT_PS;
	user_param->rate_limit_type	= DISABLE_RATE_LIMIT;
	user_param->is_rate_limit_type  = 0;
	user_param->output		= -1;
#ifdef HAVE_CUDA
	user_param->use_cuda		= 0;
	user_param->cuda_device_id		= 0;
#endif
	user_param->mmap_file		= NULL;
	user_param->mmap_offset		= 0;
	user_param->iters_per_port[0]	= 0;
	user_param->iters_per_port[1]	= 0;
	user_param->wait_destroy	= 0;
	user_param->is_old_raw_eth_param = 0;
	user_param->is_new_raw_eth_param = 0;
	user_param->reply_every		= 1;
	user_param->vlan_en             = OFF;
	user_param->vlan_pcp		= 1;
	user_param->print_eth_func 	= &print_ethernet_header;

	if (user_param->tst == LAT) {
		user_param->r_flag->unsorted	= OFF;
		user_param->r_flag->histogram	= OFF;
		user_param->r_flag->cycles	= OFF;
	}

	if (user_param->tst == FS_RATE) {
		user_param->r_flag->cycles	= OFF;
	}

	if (user_param->verb == ATOMIC) {
		user_param->atomicType	= FETCH_AND_ADD;
		user_param->size	= DEF_SIZE_ATOMIC;
	}

	user_param->cpu_util			= 0;
	user_param->cpu_util_data.enable	= 0;
	user_param->retry_count			= DEF_RETRY_COUNT;
	user_param->dont_xchg_versions		= 0;
	user_param->ipv6			= 0;
	user_param->report_per_port		= 0;
	user_param->use_odp			= 0;
	user_param->use_hugepages		= 0;
	user_param->use_old_post_send		= 0;
	user_param->use_promiscuous		= 0;
	user_param->use_sniffer			= 0;
	user_param->check_alive_exited		= 0;
	user_param->raw_mcast			= 0;
	user_param->cache_line_size		= get_cache_line_size();
	user_param->cycle_buffer		= sysconf(_SC_PAGESIZE);

	if (user_param->cycle_buffer <= 0) {
		user_param->cycle_buffer = DEF_PAGE_SIZE;
	}
	user_param->use_res_domain	= 0;
	user_param->mr_per_qp		= 0;
	user_param->dlid		= 0;
	user_param->traffic_class	= 0;
	user_param->flows		= DEF_FLOWS;
	user_param->flows_burst		= 1;
	user_param->perform_warm_up	= 0;
	user_param->use_ooo		= 0;
	user_param->disable_pcir	= 0;
}

/******************************************************************************
 *
 ******************************************************************************/
static int ctx_chk_pkey_index(struct ibv_context *context,int pkey_idx)
{
	int idx = 0;
	struct ibv_device_attr attr;

	if (!ibv_query_device(context,&attr)) {
		if (pkey_idx > attr.max_pkeys - 1) {
			printf(RESULT_LINE);
			fprintf(stderr," Specified PKey Index, %i, greater than allowed max, %i\n",pkey_idx,attr.max_pkeys - 1);
			fprintf(stderr," Changing to 0\n");
			idx = 0;
		} else
			idx = pkey_idx;
	} else {
		fprintf(stderr," Unable to validata PKey Index, changing to 0\n");
		idx = 0;
	}

	return idx;

}


/******************************************************************************
 *
 ******************************************************************************/
static void change_conn_type(int *cptr, VerbType verb, const char *optarg)
{
	if (*cptr == RawEth)
		return;

	if (strcmp(connStr[0], optarg)==0)
		*cptr = RC;

	else if (strcmp(connStr[1], optarg)==0) {
		*cptr = UC;
		if (verb == READ || verb == ATOMIC) {
			fprintf(stderr," UC connection not possible in READ/ATOMIC verbs\n");
			exit(1);
		}

	} else if (strcmp(connStr[2], optarg)==0)  {
		*cptr = UD;
		if (verb != SEND) {
			fprintf(stderr," UD connection only possible in SEND verb\n");
			exit(1);
		}
	} else if(strcmp(connStr[3], optarg)==0) {
		*cptr = RawEth;

	} else if(strcmp(connStr[4], optarg)==0) {
		#ifdef HAVE_XRCD
		*cptr = XRC;
		#else
		fprintf(stderr," XRC not detected in libibverbs\n");
		exit(1);
		#endif
	} else if (strcmp(connStr[5], optarg)==0) {
		#ifdef HAVE_MLX5DV
		*cptr = DC;
		#else
		fprintf(stderr," DC not supported, mlx5dv.h is needed\n");
		exit(1);
		#endif
	} else if (strcmp(connStr[6], optarg) == 0) {
		#ifdef HAVE_SRD
		if (verb != SEND && verb != READ ) {
			fprintf(stderr, " SRD connection only possible in SEND/READ verbs\n");
			exit(1);
		}
		*cptr = SRD;
		#else
		fprintf(stderr, " SRD not detected in libibverbs\n");
		exit(1);
		#endif
	} else {
		fprintf(stderr, " Invalid Connection type. Please choose from {RC,UC,UD,XRC,DC,SRD}\n");
		exit(1);
	}
}
/******************************************************************************
 *
 ******************************************************************************/
int set_eth_mtu(struct perftest_parameters *user_param)
{
	if (user_param->mtu == 0) {
		user_param->mtu = 1518;
	}

	if(user_param->mtu >= MIN_MTU_RAW_ETERNET && user_param->mtu <= MAX_MTU_RAW_ETERNET) {
		user_param->curr_mtu = user_param->mtu;

	} else {

		fprintf(stderr," Invalid MTU - %d \n",user_param->mtu);
		fprintf(stderr," Please choose mtu form {64, 9600}\n");
		return -1;
	}

	return 0;
}

/******************************************************************************
 *
 ******************************************************************************/
void print_supported_ibv_rate_values()
{
	int i;
	for (i = 0; i < RATE_VALUES_COUNT; i++)
		printf("\t\t\t %s Gbps \t\t\n", RATE_VALUES[i].rate_gbps_str);
}

/******************************************************************************
 *
 ******************************************************************************/
void  get_gbps_str_by_ibv_rate(char *rate_input_value, int *rate)
{
	int i;
	for (i = 0; i < RATE_VALUES_COUNT; i++) {
		if (strcmp(rate_input_value, RATE_VALUES[i].rate_gbps_str) == 0) {
			*rate = (int)RATE_VALUES[i].rate_gbps_enum;
			return;
		}
	}
	printf("\x1b[31mThe input value for hw rate limit is not supported\x1b[0m\n");
	print_supported_ibv_rate_values();
}

/******************************************************************************
 *
 ******************************************************************************/
void flow_rules_force_dependecies(struct perftest_parameters *user_param)
{
	int min_iter_req  = 0;
	if (user_param->flows != DEF_FLOWS) {
		if (user_param->is_server_port == OFF) {
			fprintf(stderr, " Flows feature works with UDP/TCP packets only for now\n");
			exit(1);
		}
		if (user_param->test_type == ITERATIONS) {
			min_iter_req = user_param->flows * user_param->flows_burst;
			if (user_param->iters / min_iter_req < 1) {
				fprintf(stderr, " Current iteration number will not complete full cycle on all flows, it need to be multiple of the product between flows and flows_burst\n");
				fprintf(stderr, " Set  N*%d Iterations \n", user_param->flows * user_param->flows_burst);
				exit(FAILURE);
			}
		}
		if (user_param->tst == FS_RATE) {
			fprintf(stderr, "FS rate test not requiring flows parameter\n");
			exit(FAILURE);
		}
		if (user_param->duplex) {
			fprintf(stderr, " Flows is currently designed to work with unidir tests only\n");
			exit(FAILURE);
		}
	} else {
		if (user_param->flows_burst  > 1) {
			fprintf(stderr, " Flows burst is designed to work with more then single flow\n");
			exit(FAILURE);
		}
	}
	return;
}

/******************************************************************************
 *
 ******************************************************************************/
static void force_dependecies(struct perftest_parameters *user_param)
{
	/*Additional configuration and assignments.*/
	if (user_param->test_type == ITERATIONS) {
		if (user_param->tx_depth > user_param->iters) {
			user_param->tx_depth = user_param->iters;
		}

		if (user_param->verb == SEND && user_param->rx_depth > user_param->iters) {
			user_param->rx_depth = user_param->iters;
		}

		if (user_param->connection_type == UD || user_param->connection_type == UC) {
			if (user_param->rx_depth == DEF_RX_SEND) {
				user_param->rx_depth = (user_param->iters < UC_MAX_RX) ? user_param->iters : UC_MAX_RX;
			}
		}
	}

	/* we disable cq_mod for large message size to prevent from incorrect BW calculation
	 *    (and also because it is not needed)
	 * we don't disable cq_mod for UD because it doesn't support large enough messages
	 * we don't disable cq_mod for RUN_ALL mode because we cannot change it in accordance to
	 *    message size during RUN_ALL run
	 * we don't disable cq_mod for use_event, because having a lot of processes with use_event leads
	 *     to bugs (probably due to issues with events processing, thus we have less events)
	 */
	if (user_param->size > MSG_SIZE_CQ_MOD_LIMIT &&
		user_param->connection_type != UD &&
		user_param->test_method != RUN_ALL &&
		!user_param->use_event)
	{
		if (!user_param->req_cq_mod) // user didn't request any cq_mod
		{
			user_param->cq_mod = DISABLED_CQ_MOD_VALUE;
		}
		else if (user_param->cq_mod > DISABLED_CQ_MOD_VALUE)
		{
			printf(RESULT_LINE);
			printf("Warning: Large message requested and CQ moderation enabled\n");
			printf("Warning: It can lead to inaccurate results\n");
		}
	}

	if (user_param->tst == LAT_BY_BW && user_param->rate_limit_type == DISABLE_RATE_LIMIT) {
		if (user_param->output == FULL_VERBOSITY)
			printf("rate_limit type is forced to SW.\n");
		user_param->rate_limit_type = SW_RATE_LIMIT;
	}

	if (user_param->cq_mod > user_param->tx_depth) {
		user_param->cq_mod = user_param->tx_depth;
	}

	if (user_param->verb == READ || user_param->verb == ATOMIC)
		user_param->inline_size = 0;

	if (user_param->test_method == RUN_ALL)
		user_param->size = MAX_SIZE;

	if (user_param->verb == ATOMIC && user_param->size != DEF_SIZE_ATOMIC) {
		printf(RESULT_LINE);
		printf("Message size cannot be changed for Atomic tests \n");
		exit (1);
	}

	if (user_param->use_srq && user_param->verb != SEND) {
		printf(RESULT_LINE);
		printf(" Using SRQ only avavilible in SEND tests.\n");
		exit (1);
	}

	if (user_param->use_srq && user_param->num_of_qps > user_param->rx_depth) {
		printf(RESULT_LINE);
		printf(" Using SRQ depth should be greater than number of QPs.\n");
		exit (1);
	}

	if (user_param->dualport == ON) {

		user_param->num_of_qps *= 2;
		if (user_param->tst != BW) {
			printf(" Dual-port mode only supports BW tests.\n");
			exit (1);
		}

		if (user_param->use_mcg){
			printf(" Dual-port mode not supported in multicast feature\n");
			exit (1);
		}
		if (user_param->link_type != LINK_UNSPEC)
			user_param->link_type2 = user_param->link_type;
	}

	if (user_param->post_list > 1) {
<<<<<<< HEAD
		if (!user_param->req_cq_mod) {
			user_param->cq_mod = user_param->post_list;
			printf(RESULT_LINE);
			printf("Post List requested - CQ moderation will be the size of the post list\n");
		} else if ((user_param->post_list % user_param->cq_mod) != 0) {
=======
		if (user_param->tst == BW || user_param->tst == LAT_BY_BW)
		{
			if (!user_param->req_cq_mod)
			{
				user_param->cq_mod = user_param->post_list;
				printf(RESULT_LINE);
				printf("Post List requested - CQ moderation will be the size of the post list\n");
			}
			else if ((user_param->post_list % user_param->cq_mod) != 0)
			{
				printf(RESULT_LINE);
				fprintf(stderr, "Post list size must be a multiple of CQ moderation\n");
				exit(1);
			}
		}
		else
		{
>>>>>>> 54b25983
			printf(RESULT_LINE);
			fprintf(stderr, "Post list is supported in BW tests only\n");
			exit(1);
		}
	}

	if (user_param->test_type==DURATION) {

		/* When working with Duration, iters=0 helps us to satisfy loop cond. in run_iter_bw.
		We also use it for "global" counter of packets.
		*/
		user_param->iters = 0;
		user_param->noPeak = ON;

		if (user_param->use_event) {
			printf(RESULT_LINE);
			fprintf(stderr,"Duration mode doesn't work with events.\n");
			exit(1);
		}

		if (user_param->test_method == RUN_ALL) {
			printf(RESULT_LINE);
			fprintf(stderr, "Duration mode currently doesn't support running on all sizes.\n");
			exit(1);
		}
		if (user_param->cpu_util) {
			user_param->cpu_util_data.enable = 1;
		}
	}

	if ( (user_param->test_type != DURATION) && user_param->cpu_util ) {
		printf(RESULT_LINE);
		fprintf(stderr, " CPU Utilization works only with Duration mode.\n");
	}

	if (user_param->connection_type == RawEth) {
		user_param->use_old_post_send = 1;
		if (user_param->test_method == RUN_ALL)
		{
			fprintf(stderr, "Raw Ethernet tests do not support -a / --all flag.\n");
			exit(1);
		}

		if (user_param->use_rdma_cm == ON || user_param->work_rdma_cm == ON) {
			fprintf(stderr," RDMA CM isn't supported for Raw Ethernet tests\n");
			exit(1);
		}

		if (user_param->use_gid_user) {
			fprintf(stderr," GID index isn't supported for Raw Ethernet tests\n");
			exit(1);
		}

		if (user_param->mmap_file != NULL || user_param->mmap_offset) {
			fprintf(stderr," mmaped files aren't supported for Raw Ethernet tests\n");
			exit(1);
		}

		if(user_param->machine == UNCHOSEN) {
			printf(RESULT_LINE);
			fprintf(stderr," Invalid Command line.\n you must choose test side --client or --server\n");
			exit(1);
		}

		/* Verify the packet */
		if(user_param->is_source_mac == OFF) {
			printf(RESULT_LINE);
			fprintf(stderr," Invalid Command line.\n you must enter source mac by this format -B XX:XX:XX:XX:XX:XX\n");
			exit(1);
		}

		if(user_param->is_dest_mac == OFF && (user_param->tst == LAT || (user_param->machine == CLIENT && !user_param->raw_mcast))) {
			printf(RESULT_LINE);
			fprintf(stderr," Invalid Command line.\n you must enter dest mac by this format -E XX:XX:XX:XX:XX:XX\n");
			exit(1);
		}

		if((user_param->is_server_port == ON && user_param->is_client_port == OFF) || (user_param->is_server_port == OFF && user_param->is_client_port == ON)) {
			printf(RESULT_LINE);
			fprintf(stderr," Invalid Command line.\n if you would like to send UDP header,\n you must enter server&client port --server_port X --client_port X\n");
			exit(1);
		}

		if ((user_param->is_server_port == ON) && (user_param->is_server_ip == OFF || user_param->is_client_ip == OFF)) {
			printf(RESULT_LINE);
			fprintf(stderr," Invalid Command line.\nPlease provide source_ip and/or dest_ip when using UDP\n");
			exit(1);
		}
		/* UDP packet is ok by now. check tcp flag */
		if (user_param->tcp == ON && user_param->is_server_port == OFF) {
			printf(RESULT_LINE);
			fprintf(stderr,"Invalid Command line.\nPlease provide UDP information (IP & UDP Port src/dest) in order to use TCP\n");
			exit(1);
		}

		/* Mac forwarding dependencies */
		if (user_param->duplex == OFF && user_param->mac_fwd == ON) {
			printf("mac_fwd should run in duplex mode only. changing to duplex mode.\n");
			user_param->duplex = ON;
		}
		if (user_param->mac_fwd == ON && user_param->cq_mod >= user_param->rx_depth) {
			fprintf(stderr," CQ moderation can't be grater than rx depth.\n");
			user_param->cq_mod = user_param->rx_depth < user_param->tx_depth ? user_param->rx_depth : user_param->tx_depth;
			fprintf(stderr," Changing CQ moderation to min( rx depth , tx depth) = %d.\n",user_param->cq_mod);
		}

		if (user_param->raw_mcast && user_param->duplex) {
			fprintf(stderr, " Multicast feature works on unidirectional traffic only\n");
			exit(1);
		}

		flow_rules_force_dependecies(user_param);
	}

	if (user_param->use_mcg &&  user_param->gid_index == -1) {
		user_param->gid_index = 0;
	}

	if (user_param->work_rdma_cm) {

		if (user_param->connection_type == UC) {
			printf(RESULT_LINE);
			printf(" UC is not supported in librdmacm\n");
			exit(1);
		}

		if (user_param->use_mcg) {
			printf(RESULT_LINE);
			printf(" Perftest still doesn't support Multicast with rdma_cm\n");
			exit(1);
		}

		if (user_param->dualport) {
			printf(RESULT_LINE);
			printf(" Perftest still doesn't support Dual Port with rdma_cm\n");
			exit(1);
		}

		user_param->use_rdma_cm = ON;

	} else if (user_param->tos != DEF_TOS && user_param->connection_type != RawEth) {
		fprintf(stdout," TOS only valid for rdma_cm based QP and RawEth QP \n");
		exit(1);
	}

	if (user_param->hop_limit != DEF_HOP_LIMIT && user_param->connection_type != RawEth) {
		fprintf(stdout," Hop limit only valid for RawEth QP \n");
		exit(1);
	}

	if (user_param->use_mcg) {

		if (user_param->connection_type != UD)
			user_param->connection_type = UD;

		if (user_param->duplex) {
			fprintf(stdout,"Bidirectional mode not supported in multicast\n");
			exit (1);
		}

		if (user_param->num_of_qps > 1) {
			fprintf(stdout,"Only 1 QP supported in multicast\n");
			exit(1);
		}
	}

	if(user_param->verb == ATOMIC && user_param->use_odp) {
		printf(RESULT_LINE);
		fprintf(stderr," ODP does not support ATOMICS for now\n");
		exit(1);
	}

	if(user_param->connection_type == UC && user_param->use_odp) {
		printf(RESULT_LINE);
		fprintf(stderr," ODP does not support UC\n");
		exit(1);
	}

	if (user_param->verb == SEND && user_param->tst == BW && user_param->machine == SERVER && !user_param->duplex )
		user_param->noPeak = ON;

	/* Run infinitely dependencies */
	if (user_param->test_method == RUN_INFINITELY) {
		user_param->noPeak = ON;
		user_param->test_type = DURATION;
		if (user_param->use_event) {
			printf(RESULT_LINE);
			fprintf(stderr," run_infinitely does not support events feature yet.\n");
			exit(1);
		}

		if (user_param->tst == LAT) {
			printf(RESULT_LINE);
			fprintf(stderr," run_infinitely exists only in BW tests for now.\n");
			exit(1);

		}

		if (user_param->duplex && user_param->verb == SEND) {
			printf(RESULT_LINE);
			fprintf(stderr," run_infinitely mode is not supported in SEND Bidirectional BW test\n");
			exit(1);
		}
		if (user_param->rate_limit_type != DISABLE_RATE_LIMIT) {
			printf(RESULT_LINE);
			fprintf(stderr," run_infinitely does not support rate limit feature yet\n");
			exit(1);
		}
	}

	if (user_param->connection_type == DC && !user_param->use_srq)
		user_param->use_srq = ON;

	/* XRC Part */
	if (user_param->connection_type == XRC) {
		if (user_param->work_rdma_cm == ON) {
			printf(RESULT_LINE);
			fprintf(stderr," XRC does not support RDMA_CM\n");
			exit(1);
		}
		user_param->use_xrc = ON;
		user_param->use_srq = ON;
	}

	if (!user_param->use_old_post_send)
	{
		#ifndef HAVE_IBV_WR_API
		printf(RESULT_LINE);
		fprintf(stderr, " new post send flow is not supported, falling back to ibv_post_send\n");
		user_param->use_old_post_send = 1;
		#endif
	}

	if (user_param->connection_type == DC)
	{
		if (user_param->use_old_post_send)
		{
			printf(RESULT_LINE);
			fprintf(stderr, " DC does not support old post send flow\n");
			exit(1);
		}
		if (user_param->work_rdma_cm == ON)
		{
			printf(RESULT_LINE);
			fprintf(stderr, " DC does not support RDMA_CM\n");
			exit(1);
		}
	}

	if (user_param->connection_type == SRD) {
		if (user_param->work_rdma_cm == ON) {
			printf(RESULT_LINE);
			fprintf(stderr, " SRD does not support RDMA_CM\n");
			exit(1);
		}
		if (user_param->use_event == ON) {
			printf(RESULT_LINE);
			fprintf(stderr, " SRD does not support events\n");
			exit(1);
		}
		user_param->cq_mod = 1;
	}

	#ifndef HAVE_RSS_EXP
	if (user_param->use_rss) {
		printf(RESULT_LINE);
		fprintf(stderr," RSS feature is not available in libibverbs\n");
		exit(1);
	}
	#endif

	if ((user_param->use_srq && (user_param->tst == LAT || user_param->machine == SERVER || user_param->duplex == ON)) || user_param->use_xrc)
		user_param->srq_exists = 1;

	if (user_param->burst_size > 0) {
		if (user_param->rate_limit_type == DISABLE_RATE_LIMIT && user_param->tst != LAT_BY_BW ) {
			printf(RESULT_LINE);
			fprintf(stderr," Can't enable burst mode when rate limiter is off\n");
			exit(1);
		}
	}

	if (user_param->burst_size <= 0) {
		if (user_param->rate_limit_type == SW_RATE_LIMIT)
			fprintf(stderr," Setting burst size to tx depth = %d\n", user_param->tx_depth);

		if (user_param->rate_limit_type != PP_RATE_LIMIT)
			user_param->burst_size = user_param->tx_depth;
	}

	if (user_param->typical_pkt_size &&
	    user_param->rate_limit_type != PP_RATE_LIMIT){
		printf(RESULT_LINE);
		fprintf(stderr," Typical packet size only supports PP rate limiter\n");
		exit(1);
	}

	if (user_param->rate_limit_type == SW_RATE_LIMIT) {
		if (user_param->tst != BW || user_param->verb == ATOMIC || (user_param->verb == SEND && user_param->duplex)) {
			printf(RESULT_LINE);
			fprintf(stderr,"SW Rate limiter cann't be executed on non-BW, ATOMIC or bidirectional SEND tests\n");
			exit(1);
		}
	} else if (user_param->rate_limit_type == HW_RATE_LIMIT) {
		if (user_param->use_rdma_cm == ON || user_param->work_rdma_cm == ON) {
			fprintf(stderr," HW rate limit isn't supported yet with rdma_cm scenarios\n");
			exit(1);
		}
		double rate_limit_gbps = 0;
		switch (user_param->rate_units) {
			case MEGA_BYTE_PS:
				rate_limit_gbps =((double)(((user_param->rate_limit)*8*1024*1024) / 1000000000));
				break;
			case GIGA_BIT_PS:
				rate_limit_gbps = user_param->rate_limit;
				break;
			case PACKET_PS:
				printf(RESULT_LINE);
				fprintf(stderr, " Failed: pps rate limit units is not supported when setting HW rate limit\n");
				exit(1);
			default:
				printf(RESULT_LINE);
				fprintf(stderr, " Failed: Unknown rate limit units\n");
				exit(1);
		}
		if (rate_limit_gbps > 0) {
			int rate_index_to_set = -1;
			get_gbps_str_by_ibv_rate(user_param->rate_limit_str, &rate_index_to_set);
			if (rate_index_to_set == -1) {
				printf(RESULT_LINE);
				fprintf(stderr, " Failed: Unknown rate limit value\n");
				exit(1);
			}
			user_param->valid_hw_rate_limit_index = rate_index_to_set;
		}
	} else if (user_param->rate_limit_type == PP_RATE_LIMIT) {
		if (user_param->rate_limit < 0) {
			fprintf(stderr," Must specify a rate limit when using Packet Pacing.\n Please add --rate_limit=<limit>.\n");
			exit(1);
		}
		if (user_param->connection_type != RawEth) {
			fprintf(stderr,"Packet Pacing is only supported for Raw Ethernet.\n");
			exit(1);
		}

		if (user_param->rate_units != MEGA_BYTE_PS) {
			fprintf(stderr,"Packet Pacing only supports MEGA_BYTE_PS.\n");
			exit(1);
		}

		user_param->rate_limit = user_param->rate_limit * 8 * 1024;
	}

	if (user_param->tst == LAT_BY_BW) {
		if ( user_param->test_type == DURATION) {
			fprintf(stderr, "Latency under load test is currently support iteration mode only.\n");
			exit(1);
		}
		if (user_param->num_of_qps > 1) {
			fprintf(stderr, "Multi QP is not supported in LAT under load test\n");
			exit(1);
		}
		if (user_param->duplex) {
			fprintf(stderr, "Bi-Dir is not supported in LAT under load test\n");
			exit(1);
		}
		if(user_param->output != FULL_VERBOSITY && user_param->output != OUTPUT_LAT) {
			printf(RESULT_LINE);
			fprintf(stderr," Output verbosity level for BW can be latency\n");
			exit(1);
		}
	}

	if (user_param->output != FULL_VERBOSITY) {
		if (user_param->tst == BW && !(user_param->output == OUTPUT_BW || user_param->output == OUTPUT_MR)) {
			printf(RESULT_LINE);
			fprintf(stderr," Output verbosity level for BW can be: bandwidth, message_rate\n");
			exit(1);
		}

		if (user_param->tst == LAT && !(user_param->output == OUTPUT_LAT)) {
			printf(RESULT_LINE);
			fprintf(stderr," Output verbosity level for LAT can be: latency\n");
			exit(1);
		}
	}

	if ( (user_param->latency_gap > 0) && user_param->tst != LAT ) {
		printf(RESULT_LINE);
		fprintf(stderr," Latency gap feature is only for latency tests\n");
		exit(1);
	}

	if ( user_param->test_type == DURATION && user_param->margin == DEF_INIT_MARGIN) {
		user_param->margin = user_param->duration / 4;
	}

	#ifdef HAVE_CUDA
	if (user_param->use_cuda) {
		if (user_param->tst != BW) {
			printf(RESULT_LINE);
			fprintf(stderr," Perftest supports CUDA only in BW tests\n");
			exit(1);
		}
	}

	if (user_param->use_cuda && user_param->mmap_file != NULL) {
		printf(RESULT_LINE);
		fprintf(stderr,"You cannot use CUDA and an mmap'd file at the same time\n");
		exit(1);
	}
	#endif

	if ( (user_param->connection_type == UD) && (user_param->inline_size > MAX_INLINE_UD) ) {
		printf(RESULT_LINE);
		fprintf(stderr, "Setting inline size to %d (Max inline size in UD)\n",MAX_INLINE_UD);
		user_param->inline_size = MAX_INLINE_UD;
	}

	if (user_param->report_per_port && (user_param->test_type != DURATION || !user_param->dualport)) {
		printf(RESULT_LINE);
		fprintf(stderr, "report per port feature work only with Duration and Dualport\n");
		exit(1);
	}

	/* WA for a bug when rx_depth is odd in SEND */
	if (user_param->verb == SEND && (user_param->rx_depth % 2 == 1) && user_param->test_method == RUN_REGULAR)
		user_param->rx_depth += 1;

	if (user_param->test_type == ITERATIONS && user_param->iters > 20000 && user_param->noPeak == OFF && user_param->tst == BW)
		user_param->noPeak = ON;

	if (!(user_param->duration > 2*user_param->margin)) {
		printf(RESULT_LINE);
		fprintf(stderr, "please check that DURATION > 2*MARGIN\n");
		exit(1);
	}

	if((user_param->use_event == OFF) && user_param->use_eq_num == ON) {
		fprintf(stderr, " Events must be enabled to select a completion vector\n");
		exit(1);
	}

	return;
}
/******************************************************************************
 *
 ******************************************************************************/
const char *transport_str(enum ibv_transport_type type)
{
	switch (type) {
		case IBV_TRANSPORT_IB:
			return "IB";
			break;
		case IBV_TRANSPORT_IWARP:
			return "IW";
			break;
		default:
			return "Unknown";
	}
}

/******************************************************************************
 * Try to map verbs' link layer types to a descriptive string or "Unknown"
 ******************************************************************************/
const char *link_layer_str(int8_t link_layer)
{
	switch (link_layer) {

		case IBV_LINK_LAYER_UNSPECIFIED:
		case IBV_LINK_LAYER_INFINIBAND:
			return "IB";
		case IBV_LINK_LAYER_ETHERNET:
			return "Ethernet";
		default:
			return "Unknown";
	}
}

/******************************************************************************
 * Try to parse a string to a verbs link layer or LINK_FAILURE
 ******************************************************************************/
const int str_link_layer(const char *str)
{
	if (strncasecmp("IB", str, 2) == 0)
		return IBV_LINK_LAYER_INFINIBAND;
	else if (strncasecmp("Ethernet", str, 8) == 0)
		return IBV_LINK_LAYER_ETHERNET;
	else
		return LINK_FAILURE;
}

/******************************************************************************
 *
 ******************************************************************************/
enum ctx_device ib_dev_name(struct ibv_context *context)
{
	enum ctx_device dev_fname = UNKNOWN;
	struct ibv_device_attr attr;

	if (ibv_query_device(context,&attr)) {
		dev_fname = DEVICE_ERROR;
	}

	else if (attr.vendor_id == 5157) {

		switch (attr.vendor_part_id >> 12) {
			case 10 :
			case 4  : dev_fname = CHELSIO_T4; break;
			case 11 :
			case 5  : dev_fname = CHELSIO_T5; break;
			case 6  : dev_fname = CHELSIO_T6; break;
			default : dev_fname = UNKNOWN; break;
		}

		/* Assuming it's Mellanox HCA or unknown.
		If you want Inline support in other vendor devices, please send patch to gilr@dev.mellanox.co.il
		*/
	} else if (attr.vendor_id == 0x8086) {
		dev_fname = INTEL_ALL;
	} else {

		switch (attr.vendor_part_id) {
			case 4099  : dev_fname = CONNECTX3; break;
			case 4100  : dev_fname = CONNECTX3; break;
			case 4103  : dev_fname = CONNECTX3_PRO; break;
			case 4104  : dev_fname = CONNECTX3_PRO; break;
			case 4113  : dev_fname = CONNECTIB; break;
			case 4115  : dev_fname = CONNECTX4; break;
			case 4116  : dev_fname = CONNECTX4; break;
			case 4117  : dev_fname = CONNECTX4LX; break;
			case 4118  : dev_fname = CONNECTX4LX; break;
			case 4119  : dev_fname = CONNECTX5; break;
			case 4120  : dev_fname = CONNECTX5; break;
			case 4121  : dev_fname = CONNECTX5EX; break;
			case 4122  : dev_fname = CONNECTX5EX; break;
			case 4123  : dev_fname = CONNECTX6; break;
			case 4124  : dev_fname = CONNECTX6; break;
			case 4125  : dev_fname = CONNECTX6DX; break;
			case 4126  : dev_fname = MLX5GENVF; break;
			case 4127  : dev_fname = CONNECTX6LX; break;
			case 4129  : dev_fname = CONNECTX7; break;
			case 41682 : dev_fname = BLUEFIELD; break;
			case 41683 : dev_fname = BLUEFIELD; break;
			case 41686 : dev_fname = BLUEFIELD2; break;
			case 26418 : dev_fname = CONNECTX2; break;
			case 26428 : dev_fname = CONNECTX2; break;
			case 26438 : dev_fname = CONNECTX2; break;
			case 26448 : dev_fname = CONNECTX2; break;
			case 26458 : dev_fname = CONNECTX2; break;
			case 26468 : dev_fname = CONNECTX2; break;
			case 26478 : dev_fname = CONNECTX2; break;
			case 25408 : dev_fname = CONNECTX;  break;
			case 25418 : dev_fname = CONNECTX;  break;
			case 25428 : dev_fname = CONNECTX;  break;
			case 25448 : dev_fname = CONNECTX;  break;
			case 1824  : dev_fname = SKYHAWK;   break;
			case 5684  : dev_fname = QLOGIC_E4; break;
			case 5700  : dev_fname = QLOGIC_E4; break;
			case 5716  : dev_fname = QLOGIC_E4; break;
			case 5718  : dev_fname = QLOGIC_E4; break;
			case 5734  : dev_fname = QLOGIC_E4; break;
			case 32880 : dev_fname = QLOGIC_AH; break;
			case 32881 : dev_fname = QLOGIC_AH; break;
			case 32882 : dev_fname = QLOGIC_AH; break;
			case 32883 : dev_fname = QLOGIC_AH; break;
			case 32912 : dev_fname = QLOGIC_AH; break;
			case 5638  : dev_fname = NETXTREME; break;
			case 5652  : dev_fname = NETXTREME; break;
			case 5824  : dev_fname = NETXTREME; break;
			case 5825  : dev_fname = NETXTREME; break;
			case 5827  : dev_fname = NETXTREME; break;
			case 5839  : dev_fname = NETXTREME; break;
			case 5846  : dev_fname = NETXTREME; break;
			case 5847  : dev_fname = NETXTREME; break;
			case 5848  : dev_fname = NETXTREME; break;
			case 5849  : dev_fname = NETXTREME; break;
			case 5855  : dev_fname = NETXTREME; break;
			case 5858  : dev_fname = NETXTREME; break;
			case 5859  : dev_fname = NETXTREME; break;
			case 5861  : dev_fname = NETXTREME; break;
			case 5867  : dev_fname = NETXTREME; break;
			case 5869  : dev_fname = NETXTREME; break;
			case 5871  : dev_fname = NETXTREME; break;
			case 5872  : dev_fname = NETXTREME; break;
			case 5873  : dev_fname = NETXTREME; break;
			case 5968  : dev_fname = NETXTREME; break;
			case 55296 : dev_fname = NETXTREME; break;
			case 55298 : dev_fname = NETXTREME; break;
			case 55300 : dev_fname = NETXTREME; break;
			case 61344 : dev_fname = EFA; break;
			default	   : dev_fname = UNKNOWN;
		}
	}

	return dev_fname;
}

/******************************************************************************
 *
 ******************************************************************************/
enum ibv_mtu set_mtu(struct ibv_context *context,uint8_t ib_port,int user_mtu)
{
	struct ibv_port_attr port_attr;
	enum ibv_mtu curr_mtu;

	if (ibv_query_port(context,ib_port,&port_attr)) {
		fprintf(stderr," Error when trying to query port\n");
		exit(1);
	}

	/* User did not ask for specific mtu. */
	if (user_mtu == 0) {
		enum ctx_device current_dev = ib_dev_name(context);
		curr_mtu = port_attr.active_mtu;
		/* CX3_PRO and CX3 have a HW bug in 4K MTU, so we're forcing it to be 2K MTU */
		if (curr_mtu == IBV_MTU_4096 && (current_dev == CONNECTX3_PRO || current_dev == CONNECTX3))
			curr_mtu = IBV_MTU_2048;
	}

	else {
		switch (user_mtu) {
			case 256  :	curr_mtu = IBV_MTU_256;	 break;
			case 512  : curr_mtu = IBV_MTU_512;	 break;
			case 1024 :	curr_mtu = IBV_MTU_1024; break;
			case 2048 :	curr_mtu = IBV_MTU_2048; break;
			case 4096 :	curr_mtu = IBV_MTU_4096; break;
			default   :
					fprintf(stderr," Invalid MTU - %d \n",user_mtu);
					fprintf(stderr," Please choose mtu from {256,512,1024,2048,4096}\n");
					fprintf(stderr," Will run with the port active mtu - %d\n",port_attr.active_mtu);
					curr_mtu = port_attr.active_mtu;
		}

		if (curr_mtu > port_attr.active_mtu) {
			fprintf(stdout,"Requested mtu is higher than active mtu \n");
			fprintf(stdout,"Changing to active mtu - %d\n",port_attr.active_mtu);
			curr_mtu = port_attr.active_mtu;
		}
	}
	return curr_mtu;
}

/******************************************************************************
 * Set both link layers and return SUCCESS if both ports are active.
 * FAILURE is returned when requested port/link is not active/known except
 * when the link type is over-rode (--force-link="..."), in which case FAILURE
 * is returned only when the link(s) are not active.
 *
 * When --force-link is specified both ports are over-rode (ie no support for
 * forcing different link types on different ports).
 ******************************************************************************/
static int set_link_layer(struct ibv_context *context, struct perftest_parameters *params)
{
	struct ibv_port_attr port_attr;
	int8_t curr_link = params->link_type;

	if (ibv_query_port(context, params->ib_port, &port_attr)) {
		fprintf(stderr, " Unable to query port %d attributes\n", params->ib_port);
		return FAILURE;
	}

	if (curr_link == LINK_UNSPEC)
		params->link_type = port_attr.link_layer;

	if (port_attr.state != IBV_PORT_ACTIVE) {
		fprintf(stderr, " Port number %d state is %s\n"
				,params->ib_port
				,portStates[port_attr.state]);
		return FAILURE;
	}

	if (strcmp("Unknown", link_layer_str(params->link_type)) == 0) {
		fprintf(stderr, "Link layer on port %d is Unknown\n", params->ib_port);
		return FAILURE;
	}

	if (params->dualport == ON) {
		curr_link = params->link_type2;
		if (ibv_query_port(context, params->ib_port2, &port_attr)) {
			fprintf(stderr, " Unable to query port %d attributes\n", params->ib_port2);
			return FAILURE;
		}

		if (curr_link == LINK_UNSPEC)
			params->link_type2 = port_attr.link_layer;

		if (port_attr.state != IBV_PORT_ACTIVE) {
			fprintf(stderr, " Port number %d state is %s\n"
				,params->ib_port2
				,portStates[port_attr.state]);
			return FAILURE;
		}

		if (strcmp("Unknown", link_layer_str(params->link_type2)) == 0) {
			fprintf(stderr, "Link layer on port %d is Unknown\n", params->ib_port2);
			return FAILURE;
		}
	}

	return SUCCESS;
}

/******************************************************************************
 *
 ******************************************************************************/
static int ctx_set_out_reads(struct ibv_context *context,int num_user_reads)
{
	int max_reads = 0;
	struct ibv_device_attr attr;

	if (!ibv_query_device(context,&attr)) {
		max_reads = attr.max_qp_rd_atom;
	}

	if (num_user_reads > max_reads) {
		printf(RESULT_LINE);
		fprintf(stderr," Number of outstanding reads is above max = %d\n",max_reads);
		fprintf(stderr," Changing to that max value\n");
		num_user_reads = max_reads;
	}
	else if (num_user_reads <= 0) {
		num_user_reads = max_reads;
	}

	return num_user_reads;
}

/******************************************************************************
 *
 ******************************************************************************/
static void ctx_set_max_inline(struct ibv_context *context,struct perftest_parameters *user_param)
{
	enum ctx_device current_dev = ib_dev_name(context);

	if (current_dev == UNKNOWN || current_dev == DEVICE_ERROR) {

		if (user_param->inline_size != DEF_INLINE) {
			printf(RESULT_LINE);
			fprintf(stderr,"Device not recognized to implement inline feature. Disabling it\n");
		}
		user_param->inline_size = 0;
		return;
	}

	if (user_param->inline_size == DEF_INLINE) {

		if (user_param->tst ==LAT) {

			switch(user_param->verb) {

				case WRITE: user_param->inline_size = (user_param->connection_type == DC)? DEF_INLINE_DC : DEF_INLINE_WRITE; break;
				case SEND : user_param->inline_size = (user_param->connection_type == DC)? DEF_INLINE_DC : (user_param->connection_type == UD)? DEF_INLINE_SEND_UD :
					    ((user_param->connection_type == XRC) ? DEF_INLINE_SEND_XRC : DEF_INLINE_SEND_RC_UC) ; break;
				default   : user_param->inline_size = 0;
			}
			if (current_dev == NETXTREME)
				user_param->inline_size = 96;
			else if (current_dev == EFA)
				user_param->inline_size = 32;

		} else {
			user_param->inline_size = 0;
		}
	}

	return;
}
/******************************************************************************
 *
 ******************************************************************************/
void set_raw_eth_parameters(struct perftest_parameters *user_param)
{
	int i;

	if (user_param->is_new_raw_eth_param == 1 && user_param->is_old_raw_eth_param == 1) {
		printf(RESULT_LINE);
		fprintf(stderr," Invalid Command line.\nMix of source with local|remote and dest with local|remote is not supported.\n");
		fprintf(stderr,"For L2 tests you must enter local and remote mac  by this format --local_mac XX:XX:XX:XX:XX:XX --remote_mac XX:XX:XX:XX:XX:XX\n");
		fprintf(stderr,"For L3 tests You must add also local and remote ip  by this format --local_ip X.X.X.X --remote_ip X.X.X.X\n");
		fprintf(stderr,"For L4 you need to add also local and remote port  by this format --local_port XXXX  --remote_port XXXX\n");
		exit(1);
	}
	if (user_param->is_new_raw_eth_param) {
		for (i = 0; i < MAC_ARR_LEN; i++)
		{
			user_param->source_mac[i] = user_param->local_mac[i];
			user_param->dest_mac[i] = user_param->remote_mac[i];
		}

		if (user_param->machine == SERVER) {
			user_param->server_ip = user_param->local_ip;
			user_param->client_ip = user_param->remote_ip;
			user_param->server_port = user_param->local_port;
			user_param->client_port = user_param->remote_port;
		} else if (user_param->machine == CLIENT) {
			user_param->server_ip = user_param->remote_ip;
			user_param->client_ip = user_param->local_ip;
			user_param->server_port = user_param->remote_port;
			user_param->client_port = user_param->local_port;
		}
	}
}
/******************************************************************************
 *
 ******************************************************************************/
int parser(struct perftest_parameters *user_param,char *argv[], int argc)
{
	int c,size_len;
	int size_factor = 1;
	static int run_inf_flag = 0;
	static int report_fmt_flag = 0;
	static int srq_flag = 0;
	static int report_both_flag = 0;
	static int is_reversed_flag = 0;
	static int pkey_flag = 0;
	static int inline_recv_flag = 0;
	static int tcp_flag = 0;
	static int burst_size_flag = 0;
	static int typical_pkt_size_flag = 0;
	static int rate_limit_flag = 0;
	static int rate_units_flag = 0;
	static int rate_limit_type_flag = 0;
	static int verbosity_output_flag = 0;
	static int cpu_util_flag = 0;
	static int latency_gap_flag = 0;
	static int flow_label_flag = 0;
	static int retry_count_flag = 0;
	static int dont_xchg_versions_flag = 0;
#ifdef HAVE_CUDA
	static int use_cuda_flag = 0;
<<<<<<< HEAD
=======
#endif
>>>>>>> 54b25983
	static int disable_pcir_flag = 0;
	static int mmap_file_flag = 0;
	static int mmap_offset_flag = 0;
	static int ipv6_flag = 0;
	static int raw_ipv6_flag = 0;
	static int report_per_port_flag = 0;
	static int odp_flag = 0;
	static int hugepages_flag = 0;
	static int old_post_send_flag = 0;
	static int use_promiscuous_flag = 0;
	static int use_sniffer_flag = 0;
	static int raw_mcast_flag = 0;
	static int use_res_domain_flag = 0;
	static int mr_per_qp_flag = 0;
	static int dlid_flag = 0;
	static int tclass_flag = 0;
	static int wait_destroy_flag = 0;
	static int flows_flag = 0;
	static int flows_burst_flag = 0;
	static int force_link_flag = 0;
	static int local_ip_flag = 0;
	static int remote_ip_flag = 0;
	static int local_port_flag = 0;
	static int remote_port_flag = 0;
	static int local_mac_flag = 0;
	static int remote_mac_flag = 0;
	static int reply_every_flag = 0;
	static int perform_warm_up_flag = 0;
	static int use_ooo_flag = 0;
	static int vlan_en = 0;
	static int vlan_pcp_flag = 0;

	char *server_ip = NULL;
	char *client_ip = NULL;
	char *local_ip = NULL;
	char *remote_ip = NULL;

	init_perftest_params(user_param);

	if(user_param->connection_type == RawEth)
		user_param->machine = UNCHOSEN;

	while (1) {
		static const struct option long_options[] = {
			{ .name = "port",		.has_arg = 1, .val = 'p' },
			{ .name = "ib-dev",		.has_arg = 1, .val = 'd' },
			{ .name = "ib-port",		.has_arg = 1, .val = 'i' },
			{ .name = "mtu",		.has_arg = 1, .val = 'm' },
			{ .name = "size",		.has_arg = 1, .val = 's' },
			{ .name = "iters",		.has_arg = 1, .val = 'n' },
			{ .name = "tx-depth",		.has_arg = 1, .val = 't' },
			{ .name = "qp-timeout",		.has_arg = 1, .val = 'u' },
			{ .name = "sl",			.has_arg = 1, .val = 'S' },
			{ .name = "gid-index",		.has_arg = 1, .val = 'x' },
			{ .name = "all",		.has_arg = 0, .val = 'a' },
			{ .name = "CPU-freq",		.has_arg = 0, .val = 'F' },
			{ .name = "connection",		.has_arg = 1, .val = 'c' },
			{ .name = "qp",			.has_arg = 1, .val = 'q' },
			{ .name = "events",		.has_arg = 0, .val = 'e' },
			{ .name = "vector",		.has_arg = 1, .val = 'X' },
			{ .name = "inline_size",	.has_arg = 1, .val = 'I' },
			{ .name = "outs",		.has_arg = 1, .val = 'o' },
			{ .name = "mcg",		.has_arg = 0, .val = 'g' },
			{ .name = "comm_rdma_cm",	.has_arg = 0, .val = 'z' },
			{ .name = "rdma_cm",		.has_arg = 0, .val = 'R' },
			{ .name = "tos",		.has_arg = 1, .val = 'T' },
			{ .name = "hop_limit",		.has_arg = 1, .val = 'L' },
			{ .name = "help",		.has_arg = 0, .val = 'h' },
			{ .name = "MGID",		.has_arg = 1, .val = 'M' },
			{ .name = "rx-depth",		.has_arg = 1, .val = 'r' },
			{ .name = "bidirectional",	.has_arg = 0, .val = 'b' },
			{ .name = "cq-mod",		.has_arg = 1, .val = 'Q' },
			{ .name = "noPeak",		.has_arg = 0, .val = 'N' },
			{ .name = "version",		.has_arg = 0, .val = 'V' },
			{ .name = "report-cycles",	.has_arg = 0, .val = 'C' },
			{ .name = "report-histogrm",	.has_arg = 0, .val = 'H' },
			{ .name = "report-unsorted",	.has_arg = 0, .val = 'U' },
			{ .name = "atomic_type",	.has_arg = 1, .val = 'A' },
			{ .name = "dualport",		.has_arg = 0, .val = 'O' },
			{ .name = "post_list",		.has_arg = 1, .val = 'l' },
			{ .name = "duration",		.has_arg = 1, .val = 'D' },
			{ .name = "margin",		.has_arg = 1, .val = 'f' },
			{ .name = "source_mac",		.has_arg = 1, .val = 'B' },
			{ .name = "dest_mac",		.has_arg = 1, .val = 'E' },
			{ .name = "dest_ip",		.has_arg = 1, .val = 'J' },
			{ .name = "source_ip",		.has_arg = 1, .val = 'j' },
			{ .name = "dest_port",		.has_arg = 1, .val = 'K' },
			{ .name = "source_port",	.has_arg = 1, .val = 'k' },
			{ .name = "ethertype",		.has_arg = 1, .val = 'Y' },
			{ .name = "limit_bw",		.has_arg = 1, .val = 'w' },
			{ .name = "limit_msgrate",	.has_arg = 1, .val = 'y' },
			{ .name = "server",		.has_arg = 0, .val = 'Z' },
			{ .name = "client",		.has_arg = 0, .val = 'P' },
			{ .name = "mac_fwd",		.has_arg = 0, .val = 'v' },
			{ .name = "use_rss",		.has_arg = 0, .val = 'G' },
			{ .name = "report-counters",	.has_arg = 1, .val = 'W' },
			{ .name = "force-link",		.has_arg = 1, .flag = &force_link_flag, .val = 1},
			{ .name = "remote_mac",		.has_arg = 1, .flag = &remote_mac_flag, .val = 1 },
			{ .name = "local_mac",		.has_arg = 1, .flag = &local_mac_flag, .val = 1 },
			{ .name = "remote_ip",		.has_arg = 1, .flag = &remote_ip_flag, .val = 1 },
			{ .name = "local_ip",		.has_arg = 1, .flag = &local_ip_flag, .val = 1 },
			{ .name = "remote_port",	.has_arg = 1, .flag = &remote_port_flag, .val = 1 },
			{ .name = "local_port",		.has_arg = 1, .flag = &local_port_flag, .val = 1 },
			{ .name = "run_infinitely",	.has_arg = 0, .flag = &run_inf_flag, .val = 1 },
			{ .name = "report_gbits",	.has_arg = 0, .flag = &report_fmt_flag, .val = 1},
			{ .name = "use-srq",		.has_arg = 0, .flag = &srq_flag, .val = 1},
			{ .name = "report-both",	.has_arg = 0, .flag = &report_both_flag, .val = 1},
			{ .name = "reversed",		.has_arg = 0, .flag = &is_reversed_flag, .val = 1},
			{ .name = "pkey_index",		.has_arg = 1, .flag = &pkey_flag, .val = 1},
			{ .name = "inline_recv",	.has_arg = 1, .flag = &inline_recv_flag, .val = 1},
			{ .name = "tcp",		.has_arg = 0, .flag = &tcp_flag, .val = 1},
			{ .name = "burst_size",		.has_arg = 1, .flag = &burst_size_flag, .val = 1},
			{ .name = "typical_pkt_size",	.has_arg = 1, .flag = &typical_pkt_size_flag, .val = 1},
			{ .name = "rate_limit",		.has_arg = 1, .flag = &rate_limit_flag, .val = 1},
			{ .name = "rate_limit_type",	.has_arg = 1, .flag = &rate_limit_type_flag, .val = 1},
			{ .name = "rate_units",		.has_arg = 1, .flag = &rate_units_flag, .val = 1},
			{ .name = "output",		.has_arg = 1, .flag = &verbosity_output_flag, .val = 1},
			{ .name = "cpu_util",		.has_arg = 0, .flag = &cpu_util_flag, .val = 1},
			{ .name = "latency_gap",	.has_arg = 1, .flag = &latency_gap_flag, .val = 1},
			{ .name = "flow_label",		.has_arg = 1, .flag = &flow_label_flag, .val = 1},
			{ .name = "retry_count",	.has_arg = 1, .flag = &retry_count_flag, .val = 1},
			{ .name = "dont_xchg_versions",	.has_arg = 0, .flag = &dont_xchg_versions_flag, .val = 1},
			#ifdef HAVE_CUDA
			{ .name = "use_cuda",		.has_arg = 1, .flag = &use_cuda_flag, .val = 1},
			#endif
			{ .name = "mmap",		.has_arg = 1, .flag = &mmap_file_flag, .val = 1},
			{ .name = "mmap-offset",	.has_arg = 1, .flag = &mmap_offset_flag, .val = 1},
			{ .name = "ipv6",		.has_arg = 0, .flag = &ipv6_flag, .val = 1},
			#ifdef HAVE_IPV6
			{ .name = "raw_ipv6",		.has_arg = 0, .flag = &raw_ipv6_flag, .val = 1},
			#endif
			{.name = "report-per-port", .has_arg = 0, .flag = &report_per_port_flag, .val = 1},
			{.name = "odp", .has_arg = 0, .flag = &odp_flag, .val = 1},
			{.name = "use_hugepages", .has_arg = 0, .flag = &hugepages_flag, .val = 1},
			{.name = "use_old_post_send", .has_arg = 0, .flag = &old_post_send_flag, .val = 1},
			{.name = "promiscuous", .has_arg = 0, .flag = &use_promiscuous_flag, .val = 1},
			#if defined HAVE_SNIFFER
			{.name = "sniffer", .has_arg = 0, .flag = &use_sniffer_flag, .val = 1},
			#endif
			{.name = "raw_mcast", .has_arg = 0, .flag = &raw_mcast_flag, .val = 1},

			{.name = "mr_per_qp", .has_arg = 0, .flag = &mr_per_qp_flag, .val = 1},
			{.name = "dlid", .has_arg = 1, .flag = &dlid_flag, .val = 1},
			{.name = "tclass", .has_arg = 1, .flag = &tclass_flag, .val = 1},
			{.name = "wait_destroy", .has_arg = 1, .flag = &wait_destroy_flag, .val = 1},
			{.name = "flows", .has_arg = 1, .flag = &flows_flag, .val = 1},
			{.name = "flows_burst", .has_arg = 1, .flag = &flows_burst_flag, .val = 1},
			{.name = "reply_every", .has_arg = 1, .flag = &reply_every_flag, .val = 1},
			{.name = "perform_warm_up", .has_arg = 0, .flag = &perform_warm_up_flag, .val = 1},
			{.name = "vlan_en", .has_arg = 0, .flag = &vlan_en, .val = 1},
			{.name = "vlan_pcp", .has_arg = 1, .flag = &vlan_pcp_flag, .val = 1},
			#if defined HAVE_RO
			{.name = "disable_pcie_relaxed", .has_arg = 0, .flag = &disable_pcir_flag, .val = 1 },
			#endif
<<<<<<< HEAD
			{ .name = "flows",		.has_arg = 1, .flag = &flows_flag, .val = 1},
			{ .name = "flows_burst",	.has_arg = 1, .flag = &flows_burst_flag, .val = 1},
			{ .name = "reply_every",	.has_arg = 1, .flag = &reply_every_flag, .val = 1},
			{ .name = "perform_warm_up",	.has_arg = 0, .flag = &perform_warm_up_flag, .val = 1},
			{ .name = "vlan_en",            .has_arg = 0, .flag = &vlan_en, .val = 1 },
			{ .name = "vlan_pcp",		.has_arg = 1, .flag = &vlan_pcp_flag, .val = 1 },
			#if defined HAVE_RO
			{.name = "disable_pcie_relaxed", .has_arg = 0, .flag = &disable_pcir_flag, .val = 1 },
			#endif
			#if defined HAVE_OOO_ATTR || defined HAVE_EXP_OOO_ATTR
			{ .name = "use_ooo",		.has_arg = 0, .flag = &use_ooo_flag, .val = 1},
=======
			#if defined HAVE_OOO_ATTR
			{.name = "use_ooo", .has_arg = 0, .flag = &use_ooo_flag, .val = 1},
>>>>>>> 54b25983
			#endif
			{0}
		};
		c = getopt_long(argc,argv,"w:y:p:d:i:m:s:n:t:u:S:x:c:q:I:o:M:r:Q:A:l:D:f:B:T:L:E:J:j:K:k:X:W:aFegzRvhbNVCHUOZP",long_options,NULL);

		if (c == -1)
			break;

		switch (c) {

			case 'p': user_param->port = strtol(optarg, NULL, 0); break;
			case 'd': GET_STRING(user_param->ib_devname,strdupa(optarg)); break;
			case 'i': user_param->ib_port = strtol(optarg, NULL, 0);
				  if (user_param->ib_port < MIN_IB_PORT) {
					  fprintf(stderr, "IB Port can't be less than %d\n", MIN_IB_PORT);
					  return 1;
				  }
				  break;
			case 'm': user_param->mtu  = strtol(optarg, NULL, 0); break;
			case 'n': CHECK_VALUE(user_param->iters,int,MIN_ITER,MAX_ITER,"Iteration num"); break;
			case 't': CHECK_VALUE(user_param->tx_depth,int,MIN_TX,MAX_TX,"Tx depth"); break;
			case 'T': CHECK_VALUE(user_param->tos,int,MIN_TOS,MAX_TOS,"TOS"); break;
			case 'L': CHECK_VALUE(user_param->hop_limit,int,MIN_HOP_LIMIT,MAX_HOP_LIMIT,"Hop Limit"); break;
			case 'u': user_param->qp_timeout = (uint8_t)strtol(optarg, NULL, 0); break;
			case 'S': user_param->sl = (uint8_t)strtol(optarg, NULL, 0);
				  if (user_param->sl > MAX_SL) {
					  fprintf(stderr," Only %d Service levels\n",MAX_SL);
					  return 1;
				  }
				  if (user_param->connection_type == RawEth)
					  user_param->raw_qos = 1;
				  break;
			case 'x': CHECK_VALUE(user_param->gid_index, uint8_t, MIN_GID_IX, MAX_GID_IX, "Gid index");
				  user_param->use_gid_user = 1; break;
			case 'c': change_conn_type(&user_param->connection_type,user_param->verb,optarg); break;
			case 'q': if (user_param->tst != BW) {
					fprintf(stderr," Multiple QPs only available on bw tests\n");
					return 1;
				  }
				  CHECK_VALUE(user_param->num_of_qps,int,MIN_QP_NUM,MAX_QP_NUM,"num of Qps");
				  break;
			case 'I': CHECK_VALUE(user_param->inline_size,int,0,MAX_INLINE,"Max inline");
				  if (user_param->verb == READ || user_param->verb ==ATOMIC) {
					  fprintf(stderr," Inline feature not available on READ/Atomic verbs\n");
					  return 1;
				  } break;
			case 'o': user_param->out_reads = strtol(optarg, NULL, 0);
				  if (user_param->verb != READ && user_param->verb != ATOMIC) {
					  fprintf(stderr," Setting Outstanding reads only available on READ verb\n");
					  return 1;
				  } break;
			case 'M': GET_STRING(user_param->user_mgid,strdupa(optarg)); break;
			case 'r': CHECK_VALUE(user_param->rx_depth,int,MIN_RX,MAX_RX," Rx depth");
				  if (user_param->verb != SEND && user_param->rx_depth > DEF_RX_RDMA) {
					  fprintf(stderr," On RDMA verbs rx depth can be only 1\n");
					  return 1;
				  } break;
			case 'Q': CHECK_VALUE(user_param->cq_mod,int,MIN_CQ_MOD,MAX_CQ_MOD,"CQ moderation");
				  user_param->req_cq_mod = 1;
				  break;
			case 'A':
				  if (user_param->verb != ATOMIC) {
					  fprintf(stderr," You are not running the atomic_lat/bw test!\n");
					  fprintf(stderr," To change the atomic action type, you must run one of the atomic tests\n");
					  return 1;
				  }

				  if (strcmp(atomicTypesStr[0],optarg)==0)
					  user_param->atomicType = CMP_AND_SWAP;

				  else if (strcmp(atomicTypesStr[1],optarg)==0)
					  user_param->atomicType = FETCH_AND_ADD;

				  else {
					  fprintf(stderr," Invalid Atomic type! please choose from {CMP_AND_SWAP,FETCH_AND_ADD}\n");
					  exit(1);
				  }
				  break;
			case 'l': user_param->post_list = strtol(optarg, NULL, 0); break;
			case 'D': user_param->duration = strtol(optarg, NULL, 0);
				  if (user_param->duration <= 0) {
					  fprintf(stderr," Duration period must be greater than 0\n");
					  return 1;
				  }
				  user_param->test_type = DURATION;
				  break;
			case 'f': user_param->margin = strtol(optarg, NULL, 0);
				  if (user_param->margin < 0) {
					  fprintf(stderr," margin must be positive.\n");
					  return 1;
				  } break;
			case 'O':
				  user_param->ib_port  = DEF_IB_PORT;
				  user_param->ib_port2 = DEF_IB_PORT2;
				  user_param->dualport = ON;
				  break;
			case 'a': user_param->test_method = RUN_ALL; break;
			case 'F': user_param->cpu_freq_f = ON; break;
			case 'V': printf("Version: %s\n",user_param->version); return VERSION_EXIT;
			case 'h': usage(argv[0], user_param->verb, user_param->tst, user_param->connection_type);
				  if(user_param->connection_type == RawEth) {
					  usage_raw_ethernet(user_param->tst);
				  }
				  return HELP_EXIT;
			case 'z': user_param->use_rdma_cm = ON; break;
			case 'R': user_param->work_rdma_cm = ON; break;
			case 's': size_len = (int)strlen(optarg);
				  if (optarg[size_len-1] == 'K') {
					  optarg[size_len-1] = '\0';
					  size_factor = 1024;
				  }
				  if (optarg[size_len-1] == 'M') {
					  optarg[size_len-1] = '\0';
					  size_factor = 1024*1024;
				  }
				  user_param->size = (uint64_t)strtol(optarg, NULL, 0) * size_factor;
				  user_param->req_size = 1;
				  if (user_param->size < 1 || user_param->size > (UINT_MAX / 2)) {
					  fprintf(stderr," Message Size should be between %d and %d\n",1,UINT_MAX/2);
					  return 1;
				  }
				  break;
			case 'e': user_param->use_event = ON;
				  if (user_param->verb == WRITE) {
					  fprintf(stderr," Events feature not available on WRITE verb\n");
					  return 1;
				  }
				  break;
			case 'X':
				  if (user_param->verb == WRITE) {
					  fprintf(stderr, " Events feature not available on WRITE verb\n");
					  return 1;
				  }
				  user_param->use_eq_num = ON;
				  CHECK_VALUE(user_param->eq_num, int, MIN_EQ_NUM, MAX_EQ_NUM, "EQN");
				  break;
			case 'b': user_param->duplex = ON;
				  if (user_param->tst == LAT) {
					  fprintf(stderr," Bidirectional is only available in BW test\n");
					  return 1;
				  } break;
			case 'N': user_param->noPeak = ON;
				  if (user_param->tst == LAT) {
					  fprintf(stderr," NoPeak only valid for BW tests\n");
					  return 1;
				  } break;
			case 'C':
				  if (user_param->tst != LAT) {
					  fprintf(stderr," Available only on Latency tests\n");
					  return 1;
				  }
				  user_param->r_flag->cycles = ON;
				  break;
			case 'g': user_param->use_mcg = ON;
				  if (user_param->verb != SEND) {
					  fprintf(stderr," MultiCast feature only available on SEND verb\n");
					  return 1;
				  } break;
			case 'H':
				  if (user_param->tst == BW) {
					  fprintf(stderr," Available only on Latency tests\n");
					  return 1;
				  }
				  user_param->r_flag->histogram = ON;
				  break;
			case 'U':
				  if (user_param->tst == BW) {
					fprintf(stderr," is Available only on Latency tests\n");
					  return 1;
				  }
				  user_param->r_flag->unsorted = ON;
				  break;
			case 'B':
				  user_param->is_old_raw_eth_param = 1;
				  user_param->is_source_mac = ON;
				  if(parse_mac_from_str(optarg, user_param->source_mac))
					  return FAILURE;
				  break;
			case 'E':
				  user_param->is_old_raw_eth_param = 1;
				  user_param->is_dest_mac = ON;
				  if(parse_mac_from_str(optarg, user_param->dest_mac))
					  return FAILURE;
				  break;
			case 'J':
				  user_param->is_old_raw_eth_param = 1;
				  user_param->is_server_ip = ON;
				  server_ip = optarg;
				  break;
			case 'j':
				  user_param->is_old_raw_eth_param = 1;
				  user_param->is_client_ip = ON;
				  client_ip = optarg;
				  break;
			case 'K':
				  user_param->is_old_raw_eth_param = 1;
				  user_param->is_server_port = ON;
				  user_param->server_port = strtol(optarg, NULL, 0);
				  if(OFF == check_if_valid_udp_port(user_param->server_port)) {
					  fprintf(stderr," Invalid server UDP port\n");
					  return FAILURE;
				  }
				  break;
			case 'k':
				  user_param->is_old_raw_eth_param = 1;
				  user_param->is_client_port = ON;
				  user_param->client_port = strtol(optarg, NULL, 0);
				  if(OFF == check_if_valid_udp_port(user_param->client_port)) {
					  fprintf(stderr," Invalid client UDP port\n");
					  return FAILURE;
				  }
				  break;
			case 'Y':
				  user_param->is_ethertype = ON;
				  if (parse_ethertype_from_str(optarg, &user_param->ethertype)) {
					  fprintf(stderr, " Invalid ethertype value\n");
					  return FAILURE;
				  }
				  break;
			case 'w':
				  user_param->is_limit_bw = ON;
				  user_param->limit_bw = strtof(optarg,NULL);
				  if (user_param->limit_bw < 0) {
					  fprintf(stderr, " Invalid Minimum BW Limit\n");
					  return FAILURE;
				  }
				  break;
			case 'y':
				  user_param->is_limit_msgrate = ON;
				  user_param->limit_msgrate = strtof(optarg,NULL);
				  if (user_param->limit_msgrate < 0) {
					  fprintf(stderr, " Invalid Minimum msgRate Limit\n");
					  return FAILURE;
				  }
				  break;
			case 'W':
				  if (counters_alloc(optarg, &user_param->counter_ctx)) {
					  fprintf(stderr, "Failed to parse the performance counter list\n");
					  return FAILURE;
				  }
				  break;
			case 'P': user_param->machine = CLIENT; break;
			case 'Z': user_param->machine = SERVER; break;
			case 'v': user_param->mac_fwd = ON; break;
			case 'G': user_param->use_rss = ON; break;
			case 0: /* required for long options to work. */
				if (pkey_flag) {
					user_param->pkey_index = strtol(optarg,NULL,0);
					pkey_flag = 0;
				}
				if (inline_recv_flag) {
					user_param->inline_recv_size = strtol(optarg,NULL,0);
					inline_recv_flag = 0;
				}
				if (rate_limit_flag) {
					GET_STRING(user_param->rate_limit_str ,strdupa(optarg));
					user_param->rate_limit = atof(optarg);
					if (user_param->rate_limit <= 0) {
						fprintf(stderr, " Rate limit must be non-negative\n");
						return FAILURE;
					}
					/* if not specified, choose HW rate limiter as default */
					if (user_param->rate_limit_type == DISABLE_RATE_LIMIT)
						user_param->rate_limit_type = HW_RATE_LIMIT;

					rate_limit_flag = 0;
				}
				if (burst_size_flag) {
					user_param->burst_size = strtol(optarg,NULL,0);
					if (user_param->burst_size < 0) {
						fprintf(stderr, " Burst size must be non-negative\n");
						return FAILURE;
					}
					burst_size_flag = 0;
				}
				if (typical_pkt_size_flag) {
					user_param->typical_pkt_size = strtol(optarg,NULL,0);
					if ((user_param->typical_pkt_size < 0) ||
					    (user_param->typical_pkt_size > 0xFFFF)) {
						fprintf(stderr, " Typical pkt size must be non-negative and less than 0xffff\n");
						return FAILURE;
					}
					typical_pkt_size_flag = 0;
				}
				if (rate_units_flag) {
					if (strcmp("M",optarg) == 0) {
						user_param->rate_units = MEGA_BYTE_PS;
					} else if (strcmp("g",optarg) == 0) {
						user_param->rate_units = GIGA_BIT_PS;
					} else if (strcmp("p",optarg) == 0) {
						user_param->rate_units = PACKET_PS;
					} else {
						fprintf(stderr, " Invalid rate limit units. Please use M,g or p\n");
						return FAILURE;
					}
					rate_units_flag = 0;
				}
				if (rate_limit_type_flag) {
					user_param->is_rate_limit_type = 1;
					if(strcmp("SW",optarg) == 0)
						user_param->rate_limit_type = SW_RATE_LIMIT;
					else if(strcmp("HW",optarg) == 0)
						user_param->rate_limit_type = HW_RATE_LIMIT;
					else if(strcmp("PP",optarg) == 0)
						user_param->rate_limit_type = PP_RATE_LIMIT;
					else {
						fprintf(stderr, " Invalid rate limit type flag. Please use HW, SW or PP.\n");
						return FAILURE;
					}
					rate_limit_type_flag = 0;
				}
				if (verbosity_output_flag) {
					if (strcmp("bandwidth",optarg) == 0) {
						user_param->output = OUTPUT_BW;
					} else if (strcmp("message_rate",optarg) == 0) {
						user_param->output = OUTPUT_MR;
					} else if (strcmp("latency",optarg) == 0) {
						user_param->output = OUTPUT_LAT;
					} else {
						fprintf(stderr, " Invalid verbosity level output flag. Please use bandwidth, latency, message_rate\n");
						return FAILURE;
					}
					verbosity_output_flag = 0;
				}
				if (latency_gap_flag) {
					user_param->latency_gap = strtol(optarg,NULL,0);
					if (user_param->latency_gap < 0) {
						fprintf(stderr, " Latency gap time must be non-negative\n");
						return FAILURE;
					}
					latency_gap_flag = 0;
				}
#ifdef HAVE_CUDA
				if (use_cuda_flag) {
					user_param->use_cuda = 1;
					user_param->cuda_device_id = strtol(optarg, NULL, 0);
					if (user_param->cuda_device_id < 0)
					{
						fprintf(stderr, "Invalid CUDA device %d\n", user_param->cuda_device_id);
						return FAILURE;
					}
					use_cuda_flag = 0;
				}
#endif
				if (flow_label_flag) {
					user_param->flow_label = strtol(optarg,NULL,0);
					if (user_param->flow_label < 0) {
						fprintf(stderr, "flow label must be non-negative\n");
						return FAILURE;
					}
					flow_label_flag = 0;
				}
				if (retry_count_flag) {
					user_param->retry_count = strtol(optarg,NULL,0);
					if (user_param->retry_count < 0) {
						fprintf(stderr, " Retry Count value must be positive\n");
						return FAILURE;
					}
					retry_count_flag = 0;
				}
				if (mmap_file_flag) {
					user_param->mmap_file = strdup(optarg);
					mmap_file_flag = 0;
				}
				if (mmap_offset_flag) {
					user_param->mmap_offset = strtol(optarg, NULL, 0);
					mmap_offset_flag = 0;
				}
				if (dlid_flag) {
					user_param->dlid = (uint16_t)strtol(optarg, NULL, 0);
					dlid_flag = 0;
				}
				if (tclass_flag) {
					user_param->traffic_class = (uint16_t)strtol(optarg, NULL, 0);
					tclass_flag = 0;
				}
				if (wait_destroy_flag) {
					user_param->wait_destroy = (uint32_t)strtol(optarg, NULL, 0);
					wait_destroy_flag = 0;
				}
				if (flows_flag) {
					user_param->flows = (uint16_t)strtol(optarg, NULL, 0);
					if (user_param->flows == 0) {
						fprintf(stderr, "Invalid flows value. Please set a positive number\n");
						return FAILURE;
					}
					flows_flag = 0;
				}
				if (flows_burst_flag) {
					user_param->flows_burst = (uint16_t)strtol(optarg, NULL, 0);
					if (user_param->flows_burst == 0) {
						fprintf(stderr, "Invalid burst flow value. Please set a positive number\n");
						return FAILURE;
					}
					flows_burst_flag = 0;

				}
				if (force_link_flag) {
					user_param->link_type = str_link_layer(optarg);
					if (user_param->link_type == LINK_FAILURE) {
						fprintf(stderr, "Invalid link layer value should be IB or ETHERNET.\n");
						return FAILURE;
					}
					force_link_flag = 0;
				}
				if (remote_mac_flag) {
					user_param->is_new_raw_eth_param = 1;
					user_param->is_dest_mac = 1;
					if(parse_mac_from_str(optarg, user_param->remote_mac))
						return FAILURE;
					remote_mac_flag = 0;
				}
				if (local_mac_flag) {
					user_param->is_new_raw_eth_param = 1;
					user_param->is_source_mac = 1;
					if(parse_mac_from_str(optarg, user_param->local_mac))
						return FAILURE;
					local_mac_flag = 0;
				}
				if (remote_ip_flag) {
					user_param->is_new_raw_eth_param = 1;
					user_param->is_client_ip = 1;
					remote_ip = optarg;
					remote_ip_flag = 0;
				}
				if (local_ip_flag) {
					user_param->is_new_raw_eth_param = 1;
					user_param->is_server_ip = 1;
					local_ip = optarg;
					local_ip_flag = 0;
				}
				if (remote_port_flag) {
					user_param->is_new_raw_eth_param = 1;
					user_param->is_client_port = 1;
					user_param->remote_port = strtol(optarg, NULL, 0);
					if(OFF == check_if_valid_udp_port(user_param->remote_port)) {
						fprintf(stderr," Invalid remote UDP port\n");
						return FAILURE;
					}
					remote_port_flag = 0;
				}
				if (local_port_flag) {
					user_param->is_new_raw_eth_param = 1;
					user_param->is_server_port = 1;
					user_param->local_port = strtol(optarg, NULL, 0);
					if(OFF == check_if_valid_udp_port(user_param->local_port)) {
						fprintf(stderr," Invalid local UDP port\n");
						return FAILURE;
					}
					local_port_flag = 0;
				}
				if (reply_every_flag) {
					user_param->reply_every = strtol(optarg, NULL, 0);
					reply_every_flag = 0;
				}
				if(vlan_pcp_flag) {
					user_param->vlan_pcp = strtol(optarg, NULL, 0);
					user_param->vlan_en = ON;
					if (user_param->vlan_pcp > 8) {
						fprintf(stderr, "Invalid vlan priority value. Please set a number in 0~8\n");
						return FAILURE;
					}
					vlan_pcp_flag = 0;
				}
				break;

			default:
				  fprintf(stderr," Invalid Command or flag.\n");
				  fprintf(stderr," Please check command line and run again.\n\n");
				  usage(argv[0], user_param->verb, user_param->tst, user_param->connection_type);
				  if(user_param->connection_type == RawEth) {
					  usage_raw_ethernet(user_param->tst);
				  }
				  return 1;
		}
	}

	if (tcp_flag) {
		user_param->tcp = 1;
	}
	if (run_inf_flag) {
		user_param->test_method = RUN_INFINITELY;
	}

	if (srq_flag) {
		user_param->use_srq = 1;
	}

	if (report_fmt_flag) {
		user_param->report_fmt = GBS;
	}

	if (dont_xchg_versions_flag) {
		user_param->dont_xchg_versions = 1;
	}

	if (use_res_domain_flag) {
		user_param->use_res_domain = 1;
	}

	if (disable_pcir_flag) {
		user_param->disable_pcir = 1;
	}

<<<<<<< HEAD
	if (disable_pcir_flag) {
		user_param->disable_pcir = 1;
	}

=======
>>>>>>> 54b25983
	if (report_both_flag) {
		user_param->report_both = 1;
	}

	if (is_reversed_flag) {
		user_param->is_reversed = 1;
	}

	if (cpu_util_flag) {
		user_param->cpu_util = 1;
	}

	if (report_per_port_flag) {
		user_param->report_per_port = 1;
	}

	if (ipv6_flag) {
		user_param->ipv6 = 1;
	}

	if (raw_ipv6_flag) {
		if (user_param->is_new_raw_eth_param) {
			if (user_param->is_server_ip) {
				if(1 != parse_ip6_from_str(local_ip,
							  (struct in6_addr *)&(user_param->local_ip6))) {
					fprintf(stderr," Invalid local IP address\n");
					return FAILURE;
				}
			}
			if (user_param->is_client_ip) {
				if(1 != parse_ip6_from_str(remote_ip,
							  (struct in6_addr *)&(user_param->remote_ip6))) {
					fprintf(stderr," Invalid remote IP address\n");
					return FAILURE;
				}
			}
		} else {
			if (user_param->is_server_ip) {
				if(1 != parse_ip6_from_str(server_ip,
							  (struct in6_addr *)&(user_param->server_ip6))) {
					fprintf(stderr," Invalid server IP address\n");
					return FAILURE;
				}
			}
			if (user_param->is_client_ip) {
				if(1 != parse_ip6_from_str(client_ip,
							  (struct in6_addr *)&(user_param->client_ip6))) {
					fprintf(stderr," Invalid client IP address\n");
					return FAILURE;
				}
			}
		}
		user_param->raw_ipv6 = 1;
	} else {
		if (user_param->is_new_raw_eth_param) {
			if (user_param->is_server_ip) {
				if(1 != parse_ip_from_str(local_ip,
							  &(user_param->local_ip))) {
					fprintf(stderr," Invalid local IP address\n");
					return FAILURE;
				}
			}
			if (user_param->is_client_ip) {
				if(1 != parse_ip_from_str(remote_ip,
							  &(user_param->remote_ip))) {
					fprintf(stderr," Invalid remote IP address\n");
					return FAILURE;
				}
			}
		} else {
			if (user_param->is_server_ip) {
				if(1 != parse_ip_from_str(server_ip,
							  &(user_param->server_ip))) {
					fprintf(stderr," Invalid server IP address\n");
					return FAILURE;
				}
			}
			if (user_param->is_client_ip) {
				if(1 != parse_ip_from_str(client_ip,
							  &(user_param->client_ip))) {
					fprintf(stderr," Invalid client IP address\n");
					return FAILURE;
				}
			}
		}
	}

	if(odp_flag) {
		user_param->use_odp = 1;
	}

	if(hugepages_flag) {
		user_param->use_hugepages = 1;
	}

	if(old_post_send_flag) {
		user_param->use_old_post_send = 1;
	}

	if (use_promiscuous_flag) {
		user_param->use_promiscuous = 1;
	}

	if (use_sniffer_flag) {
		user_param->use_sniffer = 1;
	}

	if (raw_mcast_flag) {
		user_param->raw_mcast = 1;
	}

	if (mr_per_qp_flag) {
		user_param->mr_per_qp = 1;
	}

	if (perform_warm_up_flag) {
		user_param->perform_warm_up = 1;
	}
	if (use_ooo_flag)
		user_param->use_ooo = 1;
	if(vlan_en) {
		user_param->vlan_en = ON;
		user_param->print_eth_func = &print_ethernet_vlan_header;
		vlan_en = 0;
	}
	if (optind == argc - 1) {
		GET_STRING(user_param->servername,strdupa(argv[optind]));

	} else if (optind < argc) {
		fprintf(stderr," Invalid Command line. Please check command rerun \n");
		return 1;
	}

	if(user_param->connection_type != RawEth)
		user_param->machine = user_param->servername ? CLIENT : SERVER;

	/* fan-in addition */
	if (user_param->is_reversed) {
		if (user_param->machine == SERVER)
			user_param->machine = CLIENT;
		else
			user_param->machine = SERVER;
	}
	set_raw_eth_parameters(user_param);
	force_dependecies(user_param);
	return 0;
}

/******************************************************************************
 *
 ******************************************************************************/
int check_link_and_mtu(struct ibv_context *context,struct perftest_parameters *user_param)
{
	user_param->transport_type = context->device->transport_type;

	if (set_link_layer(context, user_param) == FAILURE) {
		fprintf(stderr, " Couldn't set the link layer\n");
		return FAILURE;
	}

	if (user_param->link_type == IBV_LINK_LAYER_ETHERNET &&  user_param->gid_index == -1) {
		user_param->gid_index = 0;
	}

	if (user_param->connection_type == RawEth) {

		if (user_param->link_type != IBV_LINK_LAYER_ETHERNET) {
			fprintf(stderr, " Raw Etherent test can only run on Ethernet link! exiting ...\n");
			return FAILURE;
		}

		if (set_eth_mtu(user_param) != 0 ) {
			fprintf(stderr, " Couldn't set Eth MTU\n");
			return FAILURE;
		}
	} else {
		user_param->curr_mtu = set_mtu(context,user_param->ib_port,user_param->mtu);
	}

	if (user_param->dualport==ON) {

		if (user_param->link_type2 == IBV_LINK_LAYER_ETHERNET &&  user_param->gid_index2 == -1) {
			user_param->gid_index2 = 1;
		}
	}

	/* Compute Max inline size with pre found statistics values */
	ctx_set_max_inline(context,user_param);

	if (user_param->verb == READ || user_param->verb == ATOMIC)
		user_param->out_reads = ctx_set_out_reads(context,user_param->out_reads);
	else
		user_param->out_reads = 1;

	if (user_param->connection_type == UD && user_param->size > MTU_SIZE(user_param->curr_mtu)) {

		if (user_param->test_method == RUN_ALL) {
			fprintf(stderr," Max msg size in UD is MTU %lu\n",MTU_SIZE(user_param->curr_mtu));
			fprintf(stderr," Changing to this MTU\n");
		}
		user_param->size = MTU_SIZE(user_param->curr_mtu);
	}

	/* checking msg size in raw ethernet */
	if (user_param->connection_type == RawEth){
		if (user_param->size > user_param->curr_mtu) {
			fprintf(stderr," Max msg size in RawEth is MTU %d\n",user_param->curr_mtu);
			fprintf(stderr," Changing msg size to this MTU\n");
			user_param->size = user_param->curr_mtu;
		} else if (user_param->size < RAWETH_MIN_MSG_SIZE) {
			printf(" Min msg size for RawEth is 64B - changing msg size to 64 \n");
			user_param->size = RAWETH_MIN_MSG_SIZE;
		}
	}

	if (user_param->pkey_index > 0)
		user_param->pkey_index = ctx_chk_pkey_index(context, user_param->pkey_index);

	return SUCCESS;
}


/******************************************************************************
 *
 ******************************************************************************/
int check_link(struct ibv_context *context,struct perftest_parameters *user_param)
{
	user_param->transport_type = context->device->transport_type;
	if (set_link_layer(context, user_param) == FAILURE){
		fprintf(stderr, " Couldn't set the link layer\n");
		return FAILURE;
	}

	if (user_param->link_type == IBV_LINK_LAYER_ETHERNET &&  user_param->gid_index == -1) {
		user_param->gid_index = 0;
	}

	if (user_param->connection_type == RawEth) {

		if (user_param->link_type != IBV_LINK_LAYER_ETHERNET) {
			fprintf(stderr, " Raw Etherent test can only run on Ethernet link! exiting ...\n");
			return FAILURE;
		}
	}

	/* in case of dual-port mode */
	if (user_param->dualport==ON) {
		if (user_param->link_type2 == IBV_LINK_LAYER_ETHERNET &&  user_param->gid_index2 == -1) {
			user_param->gid_index2 = 1;
		}
	}

	/* Compute Max inline size with pre found statistics values */
	ctx_set_max_inline(context,user_param);

	if (user_param->verb == READ || user_param->verb == ATOMIC)
		user_param->out_reads = ctx_set_out_reads(context,user_param->out_reads);
	else
		user_param->out_reads = 1;

	if (user_param->pkey_index > 0)
		user_param->pkey_index = ctx_chk_pkey_index(context, user_param->pkey_index);

	return SUCCESS;
}


/******************************************************************************
 *
 ******************************************************************************/
void ctx_print_test_info(struct perftest_parameters *user_param)
{
	int temp = 0;

	if (user_param->output != FULL_VERBOSITY)
		return;

	printf(RESULT_LINE);
	printf("                    ");
	printf("%s ",testsStr[user_param->verb]);

	if (user_param->verb == ATOMIC) {
		printf("%s ",atomicTypesStr[user_param->atomicType]);
	}

	if (user_param->tst == BW) {

		if (user_param->duplex) {
			printf("Bidirectional ");
		}

		if (user_param->post_list > 1) {
			printf("Post List ");
		}

		printf("BW ");

	} else if (user_param->tst == LAT) {
		printf("Latency ");
	}

	if (user_param->mac_fwd) {
		printf("forwarding ");
	}

	if (user_param->use_mcg)
		printf("Multicast ");

	printf("Test\n");

	if (user_param->use_event) {
		printf(" Test with events. Using %s_comp%d\n", user_param->ib_devname, user_param->eq_num);
	}

	if (user_param->use_mcg)
		printf(" MultiCast runs on UD!\n");

	printf(" Dual-port       : %s\t\tDevice         : %s\n", user_param->dualport ? "ON" : "OFF",user_param->ib_devname);
	printf(" Number of qps   : %d\t\tTransport type : %s\n", user_param->num_of_qps, transport_str(user_param->transport_type));
	printf(" Connection type : %s\t\tUsing SRQ      : %s\n", connStr[user_param->connection_type], user_param->use_srq ? "ON"  : "OFF");
	#ifdef HAVE_RO
	printf(" PCIe relax order: %s\n", user_param->disable_pcir ? "OFF"  : "ON");
	#else
	printf(" PCIe relax order: %s\n", "Unsupported");
	#endif
	if (user_param->machine == CLIENT || user_param->duplex) {
		printf(" TX depth        : %d\n",user_param->tx_depth);
	}

	if (user_param->post_list > 1)
		printf(" Post List       : %d\n",user_param->post_list);

	if (user_param->verb == SEND && (user_param->machine == SERVER || user_param->duplex)) {
		printf(" RX depth        : %d\n",user_param->rx_depth);
	}

	if (user_param->tst == BW) {
		printf(" CQ Moderation   : %d\n",user_param->cq_mod);
	}

	printf(" Mtu             : %lu[B]\n",user_param->connection_type == RawEth ? user_param->curr_mtu : MTU_SIZE(user_param->curr_mtu));
	printf(" Link type       : %s\n" ,link_layer_str(user_param->link_type));

	/* we use the receive buffer only for mac forwarding. */
	if (user_param->mac_fwd == ON)
		printf(" Buffer size     : %d[B]\n" ,user_param->buff_size/2);

	if (user_param->gid_index != DEF_GID_INDEX)
		printf(" GID index       : %d\n", user_param->gid_index);
	if ((user_param->dualport == ON) && (user_param->gid_index2 != DEF_GID_INDEX))
		printf(" GID index2      : %d\n", user_param->gid_index2);

	if (user_param->verb != READ && user_param->verb != ATOMIC)
		printf(" Max inline data : %d[B]\n",user_param->inline_size);

	else
		printf(" Outstand reads  : %d\n",user_param->out_reads);

	printf(" rdma_cm QPs	 : %s\n",qp_state[user_param->work_rdma_cm]);

	if (user_param->use_rdma_cm)
		temp = 1;

	printf(" Data ex. method : %s",exchange_state[temp]);

	if (user_param->work_rdma_cm) {

		if (user_param->tos != DEF_TOS) {
			printf(" \tTOS    : %d",user_param->tos);
		}

		if (user_param->machine == SERVER) {
			putchar('\n');
			printf(RESULT_LINE);
			printf(" Waiting for client rdma_cm QP to connect\n");
			printf(" Please run the same command with the IB/RoCE interface IP");
		}
	}
	putchar('\n');

	printf(RESULT_LINE);

}

static float calc_cpu_util (struct perftest_parameters *user_param)
{
	long long ustat_diff, idle_diff;
	ustat_diff = user_param->cpu_util_data.ustat[1] - user_param->cpu_util_data.ustat[0];
	idle_diff = user_param->cpu_util_data.idle[1] - user_param->cpu_util_data.idle[0];

	if ((ustat_diff + idle_diff) != 0)
		return ((float)ustat_diff / (ustat_diff + idle_diff)) * 100;
	else
		return 0;
}

/******************************************************************************
 *
 ******************************************************************************/
void print_report_bw (struct perftest_parameters *user_param, struct bw_report_data *my_bw_rep)
{
	double cycles_to_units,sum_of_test_cycles;
	int location_arr;
	int opt_completed = 0;
	int opt_posted = 0;
	int i,j;
	int run_inf_bi_factor;
	int num_of_qps = user_param->num_of_qps;
	long format_factor;
	uint64_t num_of_calculated_iters = user_param->iters;

	int free_my_bw_rep = 0;
	if (user_param->test_method == RUN_INFINITELY) {
		user_param->tcompleted[opt_posted]= get_cycles();
		/*
                 * cumulative iterations may reach maximum and restarts from 0
                 * then iters < last_iters
                 */
		num_of_calculated_iters = (uint64_t)(user_param->iters - user_param->last_iters);
	}

	cycles_t t,opt_delta, peak_up, peak_down,tsize;

	opt_delta = user_param->tcompleted[opt_posted] - user_param->tposted[opt_completed];

	if((user_param->connection_type == DC ||user_param->use_xrc) && user_param->duplex)
		num_of_qps /= 2;

	if (user_param->noPeak == OFF) {
		/* Find the peak bandwidth unless asked not to in command line */
		for (i = 0; i < num_of_calculated_iters * num_of_qps; i += user_param->post_list) {
			for (j = ROUND_UP(i + 1, user_param->cq_mod) - 1; j < num_of_calculated_iters * num_of_qps;
					j += user_param->cq_mod) {
				t = (user_param->tcompleted[j] - user_param->tposted[i]) / (j - i + 1);
				if (t < opt_delta)
					opt_delta  = t;
			}

			/* Handle case where CQE was explicitly signaled on last iteration. */
			if ((num_of_calculated_iters * num_of_qps) % user_param->cq_mod) {
				j = num_of_calculated_iters * num_of_qps - 1;
				t = (user_param->tcompleted[j] - user_param->tposted[i]) / (j - i + 1);
				if (t < opt_delta)
					opt_delta  = t;
			}
		}
	}

	cycles_to_units = get_cpu_mhz(user_param->cpu_freq_f) * 1000000;
	if ((cycles_to_units == 0 && !user_param->cpu_freq_f)) {
		fprintf(stderr,"Can't produce a report\n");
		exit(1);
	}

	run_inf_bi_factor = (user_param->duplex && user_param->test_method == RUN_INFINITELY) ? (user_param->verb == SEND ? 1 : 2) : 1 ;
	tsize = run_inf_bi_factor * user_param->size;
	num_of_calculated_iters *= (user_param->test_type == DURATION) ? 1 : num_of_qps;
	location_arr = (user_param->noPeak) ? 0 : num_of_calculated_iters - 1;
	/* support in GBS format */
	format_factor = (user_param->report_fmt == MBS) ? 0x100000 : 125000000;

	sum_of_test_cycles = ((double)(user_param->tcompleted[location_arr] - user_param->tposted[0]));

	double bw_avg = ((double)tsize*num_of_calculated_iters * cycles_to_units) / (sum_of_test_cycles * format_factor);
	double msgRate_avg = ((double)num_of_calculated_iters * cycles_to_units * run_inf_bi_factor) / (sum_of_test_cycles * 1000000);

	double bw_avg_p1 = ((double)tsize*user_param->iters_per_port[0] * cycles_to_units) / (sum_of_test_cycles * format_factor);
	double msgRate_avg_p1 = ((double)user_param->iters_per_port[0] * cycles_to_units * run_inf_bi_factor) / (sum_of_test_cycles * 1000000);

	double bw_avg_p2 = ((double)tsize*user_param->iters_per_port[1] * cycles_to_units) / (sum_of_test_cycles * format_factor);
	double msgRate_avg_p2 = ((double)user_param->iters_per_port[1] * cycles_to_units * run_inf_bi_factor) / (sum_of_test_cycles * 1000000);

	peak_up = !(user_param->noPeak)*(cycles_t)tsize*(cycles_t)cycles_to_units;
	peak_down = (cycles_t)opt_delta * format_factor;

	if (my_bw_rep == NULL) {
		free_my_bw_rep = 1;
		ALLOCATE(my_bw_rep , struct bw_report_data , 1);
		memset(my_bw_rep, 0, sizeof(struct bw_report_data));
	}

	my_bw_rep->size = (unsigned long)user_param->size;
	my_bw_rep->iters = num_of_calculated_iters;
	my_bw_rep->bw_peak = (double)peak_up/peak_down;
	my_bw_rep->bw_avg = bw_avg;
	my_bw_rep->msgRate_avg = msgRate_avg;
	my_bw_rep->bw_avg_p1 = bw_avg_p1;
	my_bw_rep->msgRate_avg_p1 = msgRate_avg_p1;
	my_bw_rep->bw_avg_p2 = bw_avg_p2;
	my_bw_rep->msgRate_avg_p2 = msgRate_avg_p2;
	my_bw_rep->sl = user_param->sl;

	if (!user_param->duplex || (user_param->verb == SEND && user_param->test_type == DURATION)
			|| user_param->test_method == RUN_INFINITELY || user_param->connection_type == RawEth)
		print_full_bw_report(user_param, my_bw_rep, NULL);

	if (free_my_bw_rep == 1) {
		free(my_bw_rep);
	}
}

/******************************************************************************
 *
 ******************************************************************************/

void print_full_bw_report (struct perftest_parameters *user_param, struct bw_report_data *my_bw_rep, struct bw_report_data *rem_bw_rep)
{

	double bw_peak     = my_bw_rep->bw_peak;
	double bw_avg      = my_bw_rep->bw_avg;
	double bw_avg_p1      = my_bw_rep->bw_avg_p1;
	double bw_avg_p2      = my_bw_rep->bw_avg_p2;
	double msgRate_avg = my_bw_rep->msgRate_avg;
	double msgRate_avg_p1 = my_bw_rep->msgRate_avg_p1;
	double msgRate_avg_p2 = my_bw_rep->msgRate_avg_p2;
	int inc_accuracy = ((bw_avg < 0.1) && (user_param->report_fmt == GBS));

	if (rem_bw_rep != NULL) {
		bw_peak     += rem_bw_rep->bw_peak;
		bw_avg      += rem_bw_rep->bw_avg;
		bw_avg_p1      += rem_bw_rep->bw_avg_p1;
		bw_avg_p2      += rem_bw_rep->bw_avg_p2;
		msgRate_avg += rem_bw_rep->msgRate_avg;
		msgRate_avg_p1 += rem_bw_rep->msgRate_avg_p1;
		msgRate_avg_p2 += rem_bw_rep->msgRate_avg_p2;
	}

	if ( (user_param->duplex && rem_bw_rep != NULL) ||  (!user_param->duplex && rem_bw_rep == NULL)) {
		/* Verify Limits */
		if ( ((user_param->is_limit_bw == ON )&& (user_param->limit_bw > bw_avg)) )
			user_param->is_bw_limit_passed |= 0;
		else
			user_param->is_bw_limit_passed |= 1;

		if ( (user_param->is_limit_msgrate) && (user_param->limit_msgrate > msgRate_avg) )
			user_param->is_msgrate_limit_passed |= 0;
		else
			user_param->is_msgrate_limit_passed |= 1;
	}

	if (user_param->output == OUTPUT_BW)
		printf("%lf\n",bw_avg);
	else if (user_param->output == OUTPUT_MR)
		printf("%lf\n",msgRate_avg);
	else if (user_param->raw_qos)
		printf( REPORT_FMT_QOS, my_bw_rep->size, my_bw_rep->sl, my_bw_rep->iters, bw_peak, bw_avg, msgRate_avg);
	else if (user_param->report_per_port)
		printf(REPORT_FMT_PER_PORT, my_bw_rep->size, my_bw_rep->iters, bw_peak, bw_avg, msgRate_avg, bw_avg_p1, msgRate_avg_p1, bw_avg_p2, msgRate_avg_p2);
	else
		printf( inc_accuracy ? REPORT_FMT_EXT : REPORT_FMT, my_bw_rep->size, my_bw_rep->iters, bw_peak, bw_avg, msgRate_avg);
	if (user_param->output == FULL_VERBOSITY) {
		fflush(stdout);
		fprintf(stdout, user_param->cpu_util_data.enable ? REPORT_EXT_CPU_UTIL : REPORT_EXT , calc_cpu_util(user_param));
	}
	if (user_param->counter_ctx) {
		counters_print(user_param->counter_ctx);
	}
}
/******************************************************************************
 *
 ******************************************************************************/
static inline cycles_t get_median(int n, cycles_t delta[])
{
	if ((n - 1) % 2)
		return(delta[n / 2] + delta[n / 2 - 1]) / 2;
	else
		return delta[n / 2];
}

/******************************************************************************
 *
 ******************************************************************************/
static int cycles_compare(const void *aptr, const void *bptr)
{
	const cycles_t *a = aptr;
	const cycles_t *b = bptr;
	if (*a < *b) return -1;
	if (*a > *b) return 1;

	return 0;
}

/******************************************************************************
 *
 ******************************************************************************/
#define LAT_MEASURE_TAIL (2)
void print_report_lat (struct perftest_parameters *user_param)
{

	int i;
	int rtt_factor;
	double cycles_to_units, cycles_rtt_quotient, temp_var, pow_var;
	cycles_t median ;
	cycles_t *delta = NULL;
	const char* units;
	double latency, stdev, average_sum = 0 , average, stdev_sum = 0;
	int iters_99, iters_99_9;
	int measure_cnt;

	measure_cnt = (user_param->tst == LAT) ? user_param->iters - 1 : (user_param->iters) / user_param->reply_every;
	rtt_factor = (user_param->verb == READ || user_param->verb == ATOMIC) ? 1 : 2;
	ALLOCATE(delta, cycles_t, measure_cnt);

	if (user_param->r_flag->cycles) {
		cycles_to_units = 1;
		units = "cycles";
	} else {
		cycles_to_units = get_cpu_mhz(user_param->cpu_freq_f);
		units = "usec";
	}

	if (user_param->tst == LAT) {
		for (i = 0; i < measure_cnt; ++i) {
			delta[i] = user_param->tposted[i + 1] - user_param->tposted[i];
		}
	} else if (user_param->tst == LAT_BY_BW) {
		for (i = 0; i < measure_cnt; ++i) {
			delta[i] = user_param->tcompleted[i] - user_param->tposted[i];
		}
	}
	else {
		fprintf(stderr,"print report LAT is support in LAT and LAT_BY_BW tests only\n");
		exit(1);
	}

	cycles_rtt_quotient = cycles_to_units * rtt_factor;
	if (user_param->r_flag->unsorted) {
		printf("#, %s\n", units);
		for (i = 0; i < measure_cnt; ++i)
			printf("%d, %g\n", i + 1, delta[i] / cycles_rtt_quotient);
	}

	qsort(delta, measure_cnt, sizeof *delta, cycles_compare);
	measure_cnt = measure_cnt - LAT_MEASURE_TAIL;
	median = get_median(measure_cnt, delta);

	/* calcualte average sum on sorted array*/
	for (i = 0; i < measure_cnt; ++i)
		average_sum += (delta[i] / cycles_rtt_quotient);

	average = average_sum / measure_cnt;

	/* Calculate stdev by variance*/
	for (i = 0; i < measure_cnt; ++i) {
		temp_var = average - (delta[i] / cycles_rtt_quotient);
		pow_var = pow(temp_var, 2 );
		stdev_sum += pow_var;
	}

	if (user_param->r_flag->histogram) {
		printf("#, %s\n", units);
		for (i = 0; i < measure_cnt; ++i)
			printf("%d, %g\n", i + 1, delta[i] / cycles_rtt_quotient);
	}

	if (user_param->r_flag->unsorted || user_param->r_flag->histogram) {
		if (user_param->output == FULL_VERBOSITY) {
			printf(RESULT_LINE);
			printf("%s",(user_param->test_type == ITERATIONS) ? RESULT_FMT_LAT : RESULT_FMT_LAT_DUR);
			printf((user_param->cpu_util_data.enable ? RESULT_EXT_CPU_UTIL : RESULT_EXT));
		}
	}

	latency = median / cycles_rtt_quotient;
	stdev = sqrt(stdev_sum / measure_cnt);
	iters_99 = ceil((measure_cnt) * 0.99);
	iters_99_9 = ceil((measure_cnt) * 0.999);

	if (user_param->output == OUTPUT_LAT)
		printf("%lf\n",average);
	else {
		printf(REPORT_FMT_LAT,
				(unsigned long)user_param->size,
				user_param->iters,
				delta[0] / cycles_rtt_quotient,
				delta[measure_cnt] / cycles_rtt_quotient,
				latency,
				average,
				stdev,
				delta[iters_99] / cycles_rtt_quotient,
				delta[iters_99_9] / cycles_rtt_quotient);
		printf( user_param->cpu_util_data.enable ? REPORT_EXT_CPU_UTIL : REPORT_EXT , calc_cpu_util(user_param));
	}

	if (user_param->counter_ctx) {
		counters_print(user_param->counter_ctx);
	}

	free(delta);
}

/******************************************************************************
 *
 ******************************************************************************/
void print_report_lat_duration (struct perftest_parameters *user_param)
{
	int rtt_factor;
	double cycles_to_units;
	cycles_t test_sample_time;
	double latency, tps;

	rtt_factor = (user_param->verb == READ || user_param->verb == ATOMIC) ? 1 : 2;
	cycles_to_units = get_cpu_mhz(user_param->cpu_freq_f);

	test_sample_time = (user_param->tcompleted[0] - user_param->tposted[0]);
	latency = (((test_sample_time / cycles_to_units) / rtt_factor) / user_param->iters);
	tps = user_param->iters / (test_sample_time / (cycles_to_units * 1000000));

	if (user_param->output == OUTPUT_LAT) {
		printf("%lf\n",latency);
	}
	else {
		printf(REPORT_FMT_LAT_DUR,
				user_param->size,
				user_param->iters,
				latency, tps);
		printf( user_param->cpu_util_data.enable ? REPORT_EXT_CPU_UTIL : REPORT_EXT , calc_cpu_util(user_param));
	}

	if (user_param->counter_ctx) {
		counters_print(user_param->counter_ctx);
	}
}

void print_report_fs_rate (struct perftest_parameters *user_param)
{

	int i;
	double cycles_to_units, units_to_sec;
	cycles_t median, average_sum = 0;
	cycles_t *delta = NULL;
	const char* units;
	double latency = 0, average = 0, fps = 0;
	int measure_cnt = 1;
	cycles_t test_sample_time;

	if (user_param->r_flag->cycles) {
		cycles_to_units = 1;
		units = CYCLES;
		units_to_sec =  get_cpu_mhz(user_param->cpu_freq_f);
	} else {
		cycles_to_units = get_cpu_mhz(user_param->cpu_freq_f);
		units = USEC;
		units_to_sec = 1000000;
	}

	if (user_param->test_type == ITERATIONS) {
		measure_cnt = user_param->flows;
		ALLOCATE(delta, cycles_t, measure_cnt);

		for (i = 0; i < measure_cnt; ++i)
			delta[i] = user_param->tcompleted[i] - user_param->tposted[i];

		if (user_param->r_flag->unsorted) {
			printf("#, %s\n", units);
			for (i = 0; i < measure_cnt; ++i)
				printf("%d, %g\n", i + 1, delta[i] / cycles_to_units);
		}

		qsort(delta, measure_cnt, sizeof *delta, cycles_compare);
		median = get_median(measure_cnt, delta);

		/* calcualte average sum on sorted array*/
		for (i = 0; i < measure_cnt; ++i)
			average_sum += delta[i];


		average = average_sum / measure_cnt / cycles_to_units;


		if (user_param->r_flag->histogram) {
			printf("#, %s\n", units);
			for (i = 0; i < measure_cnt; ++i)
				printf("%d, %g\n", i + 1, delta[i] / cycles_to_units);
		}
		latency = median / cycles_to_units;
	}
	else {
		test_sample_time = (user_param->tcompleted[0] - user_param->tposted[0]);
		latency = test_sample_time  / user_param->iters / cycles_to_units;
		average = latency;
		fps = user_param->iters / (test_sample_time / (cycles_to_units * units_to_sec));
	}

	if (user_param->output == FULL_VERBOSITY) {
		printf(RESULT_LINE);
		printf("%s", (user_param->test_type == ITERATIONS) ? RESULT_FMT_FS_RATE : RESULT_FMT_FS_RATE_DUR);
		printf((user_param->cpu_util_data.enable ? RESULT_EXT_CPU_UTIL : RESULT_EXT));
	}

	if (user_param->output == OUTPUT_LAT)
		printf("%lf\n", average);
	else {
		if (user_param->test_type == ITERATIONS) {
			fps = measure_cnt / (average_sum / (cycles_to_units * units_to_sec));
			printf(REPORT_FMT_FS_RATE,
				user_param->iters,
				delta[0] / cycles_to_units,
				delta[measure_cnt - 1] / cycles_to_units,
				latency,
				average,
				fps);
		} else {
			printf(REPORT_FMT_FS_RATE_DUR,
				user_param->iters,
				latency,
				fps);
		}
		printf(user_param->cpu_util_data.enable ? REPORT_EXT_CPU_UTIL : REPORT_EXT, calc_cpu_util(user_param));
	}

	free(delta);
}
/******************************************************************************
 * End
 ******************************************************************************/<|MERGE_RESOLUTION|>--- conflicted
+++ resolved
@@ -801,8 +801,8 @@
 		#endif
 	} else if (strcmp(connStr[6], optarg) == 0) {
 		#ifdef HAVE_SRD
-		if (verb != SEND && verb != READ ) {
-			fprintf(stderr, " SRD connection only possible in SEND/READ verbs\n");
+		if (verb != SEND) {
+			fprintf(stderr, " SRD connection only possible in SEND verb\n");
 			exit(1);
 		}
 		*cptr = SRD;
@@ -997,13 +997,6 @@
 	}
 
 	if (user_param->post_list > 1) {
-<<<<<<< HEAD
-		if (!user_param->req_cq_mod) {
-			user_param->cq_mod = user_param->post_list;
-			printf(RESULT_LINE);
-			printf("Post List requested - CQ moderation will be the size of the post list\n");
-		} else if ((user_param->post_list % user_param->cq_mod) != 0) {
-=======
 		if (user_param->tst == BW || user_param->tst == LAT_BY_BW)
 		{
 			if (!user_param->req_cq_mod)
@@ -1021,7 +1014,6 @@
 		}
 		else
 		{
->>>>>>> 54b25983
 			printf(RESULT_LINE);
 			fprintf(stderr, "Post list is supported in BW tests only\n");
 			exit(1);
@@ -1853,10 +1845,7 @@
 	static int dont_xchg_versions_flag = 0;
 #ifdef HAVE_CUDA
 	static int use_cuda_flag = 0;
-<<<<<<< HEAD
-=======
 #endif
->>>>>>> 54b25983
 	static int disable_pcir_flag = 0;
 	static int mmap_file_flag = 0;
 	static int mmap_offset_flag = 0;
@@ -2011,22 +2000,8 @@
 			#if defined HAVE_RO
 			{.name = "disable_pcie_relaxed", .has_arg = 0, .flag = &disable_pcir_flag, .val = 1 },
 			#endif
-<<<<<<< HEAD
-			{ .name = "flows",		.has_arg = 1, .flag = &flows_flag, .val = 1},
-			{ .name = "flows_burst",	.has_arg = 1, .flag = &flows_burst_flag, .val = 1},
-			{ .name = "reply_every",	.has_arg = 1, .flag = &reply_every_flag, .val = 1},
-			{ .name = "perform_warm_up",	.has_arg = 0, .flag = &perform_warm_up_flag, .val = 1},
-			{ .name = "vlan_en",            .has_arg = 0, .flag = &vlan_en, .val = 1 },
-			{ .name = "vlan_pcp",		.has_arg = 1, .flag = &vlan_pcp_flag, .val = 1 },
-			#if defined HAVE_RO
-			{.name = "disable_pcie_relaxed", .has_arg = 0, .flag = &disable_pcir_flag, .val = 1 },
-			#endif
-			#if defined HAVE_OOO_ATTR || defined HAVE_EXP_OOO_ATTR
-			{ .name = "use_ooo",		.has_arg = 0, .flag = &use_ooo_flag, .val = 1},
-=======
 			#if defined HAVE_OOO_ATTR
 			{.name = "use_ooo", .has_arg = 0, .flag = &use_ooo_flag, .val = 1},
->>>>>>> 54b25983
 			#endif
 			{0}
 		};
@@ -2531,13 +2506,6 @@
 		user_param->disable_pcir = 1;
 	}
 
-<<<<<<< HEAD
-	if (disable_pcir_flag) {
-		user_param->disable_pcir = 1;
-	}
-
-=======
->>>>>>> 54b25983
 	if (report_both_flag) {
 		user_param->report_both = 1;
 	}
